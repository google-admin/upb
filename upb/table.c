--- conflicted
+++ resolved
@@ -598,13 +598,8 @@
     counts[log2ceil(key)]++;
   }
 
-<<<<<<< HEAD
-  size_t arr_size;
-  int arr_count = upb_inttable_count(t);
-=======
   arr_size = 1;
   arr_count = upb_inttable_count(t);
->>>>>>> 97eeb570
 
   if (upb_inttable_count(t) >= max_key * MIN_DENSITY) {
     /* We can put 100% of the entries in the array part. */
