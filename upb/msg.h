/*
** upb::Message is a representation for protobuf messages.
**
** However it differs from other common representations like
** google::protobuf::Message in one key way: it does not prescribe any
** ownership between messages and submessages, and it relies on the
** client to delete each message/submessage/array/map at the appropriate
** time.
**
** A client can access a upb::Message without knowing anything about
** ownership semantics, but to create or mutate a message a user needs
** to implement the memory management themselves.
**
** Currently all messages, arrays, and maps store a upb_alloc* internally.
** Mutating operations use this when they require dynamically-allocated
** memory.  We could potentially eliminate this size overhead later by
** letting the user flip a bit on the factory that prevents this from
** being stored.  The user would then need to use separate functions where
** the upb_alloc* is passed explicitly.  However for handlers to populate
** such structures, they would need a place to store this upb_alloc* during
** parsing; upb_handlers don't currently have a good way to accommodate this.
**
** TODO: UTF-8 checking?
**/

#ifndef UPB_MSG_H_
#define UPB_MSG_H_

#include "upb/def.h"
#include "upb/handlers.h"
#include "upb/sink.h"

#ifdef __cplusplus

namespace upb {
class Array;
class Map;
class MapIterator;
class MessageFactory;
class MessageLayout;
class Visitor;
class VisitorPlan;
}

#endif

UPB_DECLARE_TYPE(upb::MessageFactory, upb_msgfactory)
UPB_DECLARE_TYPE(upb::MessageLayout, upb_msglayout)
UPB_DECLARE_TYPE(upb::Array, upb_array)
UPB_DECLARE_TYPE(upb::Map, upb_map)
UPB_DECLARE_TYPE(upb::MapIterator, upb_mapiter)
UPB_DECLARE_TYPE(upb::Visitor, upb_visitor)
UPB_DECLARE_TYPE(upb::VisitorPlan, upb_visitorplan)

/* TODO(haberman): C++ accessors */

UPB_BEGIN_EXTERN_C

typedef void upb_msg;


/** upb_msglayout *************************************************************/

/* upb_msglayout represents the memory layout of a given upb_msgdef.  You get
 * instances of this from a upb_msgfactory, and the factory always owns the
 * msglayout. */


/** upb_visitor ***************************************************************/

/* upb_visitor will visit all the fields of a message and its submessages.  It
 * uses a upb_visitorplan which you can obtain from a upb_msgfactory. */

upb_visitor *upb_visitor_create(upb_env *e, const upb_visitorplan *vp,
                                upb_sink *output);
bool upb_visitor_visitmsg(upb_visitor *v, const upb_msg *msg);


/** upb_msgfactory ************************************************************/

/* A upb_msgfactory contains a cache of upb_msglayout, upb_handlers, and
 * upb_visitorplan objects.  These are the objects necessary to represent,
 * populate, and and visit upb_msg objects.
 *
 * These caches are all populated by upb_msgdef, and lazily created on demand.
 */

/* Creates and destroys a msgfactory, respectively.  The messages for this
 * msgfactory must come from |symtab| (which should outlive the msgfactory). */
upb_msgfactory *upb_msgfactory_new(const upb_symtab *symtab);
void upb_msgfactory_free(upb_msgfactory *f);

const upb_symtab *upb_msgfactory_symtab(const upb_msgfactory *f);

/* The functions to get cached objects, lazily creating them on demand.  These
 * all require:
 *
 * - m is in upb_msgfactory_symtab(f)
 * - upb_msgdef_mapentry(m) == false (since map messages can't have layouts).
 *
 * The returned objects will live for as long as the msgfactory does.
 *
 * TODO(haberman): consider making this thread-safe and take a const
 * upb_msgfactory. */
const upb_msglayout *upb_msgfactory_getlayout(upb_msgfactory *f,
                                              const upb_msgdef *m);
const upb_handlers *upb_msgfactory_getmergehandlers(upb_msgfactory *f,
                                                    const upb_msgdef *m);
const upb_visitorplan *upb_msgfactory_getvisitorplan(upb_msgfactory *f,
                                                     const upb_handlers *h);


/** upb_stringview ************************************************************/

typedef struct {
  const char *data;
  size_t size;
} upb_stringview;

UPB_INLINE upb_stringview upb_stringview_make(const char *data, size_t size) {
  upb_stringview ret;
  ret.data = data;
  ret.size = size;
  return ret;
}

#define UPB_STRINGVIEW_INIT(ptr, len) {ptr, len}

<<<<<<< HEAD
=======

>>>>>>> c0a660f4
/** upb_msgval ****************************************************************/

/* A union representing all possible protobuf values.  Used for generic get/set
 * operations. */

typedef union {
  bool b;
  float flt;
  double dbl;
  int32_t i32;
  int64_t i64;
  uint32_t u32;
  uint64_t u64;
  const upb_map* map;
  const upb_msg* msg;
  const upb_array* arr;
  const void* ptr;
  upb_stringview str;
} upb_msgval;

#define ACCESSORS(name, membername, ctype) \
  UPB_INLINE ctype upb_msgval_get ## name(upb_msgval v) { \
    return v.membername; \
  } \
  UPB_INLINE void upb_msgval_set ## name(upb_msgval *v, ctype cval) { \
    v->membername = cval; \
  } \
  UPB_INLINE upb_msgval upb_msgval_ ## name(ctype v) { \
    upb_msgval ret; \
    ret.membername = v; \
    return ret; \
  }

ACCESSORS(bool,   b,   bool)
ACCESSORS(float,  flt, float)
ACCESSORS(double, dbl, double)
ACCESSORS(int32,  i32, int32_t)
ACCESSORS(int64,  i64, int64_t)
ACCESSORS(uint32, u32, uint32_t)
ACCESSORS(uint64, u64, uint64_t)
ACCESSORS(map,    map, const upb_map*)
ACCESSORS(msg,    msg, const upb_msg*)
ACCESSORS(ptr,    ptr, const void*)
ACCESSORS(arr,    arr, const upb_array*)
ACCESSORS(str,    str, upb_stringview)

#undef ACCESSORS

UPB_INLINE upb_msgval upb_msgval_makestr(const char *data, size_t size) {
  return upb_msgval_str(upb_stringview_make(data, size));
}


/** upb_msg *******************************************************************/

/* A upb_msg represents a protobuf message.  It always corresponds to a specific
 * upb_msglayout, which describes how it is laid out in memory.
 *
 * The message will have a fixed size, as returned by upb_msg_sizeof(), which
 * will be used to store fixed-length fields.  The upb_msg may also allocate
 * dynamic memory internally to store data such as:
 *
 * - extensions
 * - unknown fields
 */

/* Returns the size of a message given this layout. */
size_t upb_msg_sizeof(const upb_msglayout *l);

/* upb_msg_init() / upb_msg_uninit() allow the user to use a pre-allocated
 * block of memory as a message.  The block's size should be upb_msg_sizeof().
 * upb_msg_uninit() must be called to release internally-allocated memory
 * unless the allocator is an arena that does not require freeing.
 *
 * Please note that upb_msg_init() may return a value that is different than
 * |msg|, so you must assign the return value and not cast your memory block
 * to upb_msg* directly!
 *
 * Please note that upb_msg_uninit() does *not* free any submessages, maps,
 * or arrays referred to by this message's fields.  You must free them manually
 * yourself.
 *
 * upb_msg_uninit returns the original memory block, which may be useful if
 * you dynamically allocated it (though upb_msg_new() would normally be more
 * appropriate in this case). */
upb_msg *upb_msg_init(void *msg, const upb_msglayout *l, upb_alloc *a);
void *upb_msg_uninit(upb_msg *msg, const upb_msglayout *l);

/* Like upb_msg_init() / upb_msg_uninit(), except the message's memory is
 * allocated / freed from the given upb_alloc. */
upb_msg *upb_msg_new(const upb_msglayout *l, upb_alloc *a);
void upb_msg_free(upb_msg *msg, const upb_msglayout *l);

/* Returns the upb_alloc for the given message.
 * TODO(haberman): get rid of this?  Not sure we want to be storing this
 * for every message. */
upb_alloc *upb_msg_alloc(const upb_msg *msg);

/* Packs the tree of messages rooted at "msg" into a single hunk of memory,
 * allocated from the given allocator. */
void *upb_msg_pack(const upb_msg *msg, const upb_msglayout *l,
                   void *p, size_t *ofs, size_t size);

/* Read-only message API.  Can be safely called by anyone. */

/* Returns the value associated with this field:
 *   - for scalar fields (including strings), the value directly.
 *   - return upb_msg*, or upb_map* for msg/map.
 *     If the field is unset for these field types, returns NULL.
 *
 * TODO(haberman): should we let users store cached array/map/msg
 * pointers here for fields that are unset?  Could be useful for the
 * strongly-owned submessage model (ie. generated C API that doesn't use
 * arenas).
 */
upb_msgval upb_msg_get(const upb_msg *msg,
                       int field_index,
                       const upb_msglayout *l);

/* May only be called for fields where upb_fielddef_haspresence(f) == true. */
bool upb_msg_has(const upb_msg *msg,
                 int field_index,
                 const upb_msglayout *l);

/* Mutable message API.  May only be called by the owner of the message who
 * knows its ownership scheme and how to keep it consistent. */

/* Sets the given field to the given value.  Does not perform any memory
 * management: if you overwrite a pointer to a msg/array/map/string without
 * cleaning it up (or using an arena) it will leak.
 */
void upb_msg_set(upb_msg *msg,
                 int field_index,
                 upb_msgval val,
                 const upb_msglayout *l);

/* For a primitive field, set it back to its default. For repeated, string, and
 * submessage fields set it back to NULL.  This could involve releasing some
 * internal memory (for example, from an extension dictionary), but it is not
 * recursive in any way and will not recover any memory that may be used by
 * arrays/maps/strings/msgs that this field may have pointed to.
 */
bool upb_msg_clearfield(upb_msg *msg,
                        int field_index,
                        const upb_msglayout *l);

/* TODO(haberman): copyfrom()/mergefrom()? */


/** upb_array *****************************************************************/

/* A upb_array stores data for a repeated field.  The memory management
 * semantics are the same as upb_msg.  A upb_array allocates dynamic
 * memory internally for the array elements. */

size_t upb_array_sizeof(upb_fieldtype_t type);
void upb_array_init(upb_array *arr, upb_fieldtype_t type, upb_alloc *a);
void upb_array_uninit(upb_array *arr);
upb_array *upb_array_new(upb_fieldtype_t type, upb_alloc *a);
void upb_array_free(upb_array *arr);

/* Read-only interface.  Safe for anyone to call. */

size_t upb_array_size(const upb_array *arr);
upb_fieldtype_t upb_array_type(const upb_array *arr);
upb_msgval upb_array_get(const upb_array *arr, size_t i);

/* Write interface.  May only be called by the message's owner who can enforce
 * its memory management invariants. */

bool upb_array_set(upb_array *arr, size_t i, upb_msgval val);


/** upb_map *******************************************************************/

/* A upb_map stores data for a map field.  The memory management semantics are
 * the same as upb_msg, with one notable exception.  upb_map will internally
 * store a copy of all string keys, but *not* any string values or submessages.
 * So you must ensure that any string or message values outlive the map, and you
 * must delete them manually when they are no longer required. */

size_t upb_map_sizeof(upb_fieldtype_t ktype, upb_fieldtype_t vtype);
bool upb_map_init(upb_map *map, upb_fieldtype_t ktype, upb_fieldtype_t vtype,
                  upb_alloc *a);
void upb_map_uninit(upb_map *map);
upb_map *upb_map_new(upb_fieldtype_t ktype, upb_fieldtype_t vtype, upb_alloc *a);
void upb_map_free(upb_map *map);

/* Read-only interface.  Safe for anyone to call. */

size_t upb_map_size(const upb_map *map);
upb_fieldtype_t upb_map_keytype(const upb_map *map);
upb_fieldtype_t upb_map_valuetype(const upb_map *map);
bool upb_map_get(const upb_map *map, upb_msgval key, upb_msgval *val);

/* Write interface.  May only be called by the message's owner who can enforce
 * its memory management invariants. */

/* Sets or overwrites an entry in the map.  Return value indicates whether
 * the operation succeeded or failed with OOM, and also whether an existing
 * key was replaced or not. */
bool upb_map_set(upb_map *map,
                 upb_msgval key, upb_msgval val,
                 upb_msgval *valremoved);

/* Deletes an entry in the map.  Returns true if the key was present. */
bool upb_map_del(upb_map *map, upb_msgval key);


/** upb_mapiter ***************************************************************/

/* For iterating over a map.  Map iterators are invalidated by mutations to the
 * map, but an invalidated iterator will never return junk or crash the process.
 * An invalidated iterator may return entries that were already returned though,
 * and if you keep invalidating the iterator during iteration, the program may
 * enter an infinite loop. */

size_t upb_mapiter_sizeof();

void upb_mapiter_begin(upb_mapiter *i, const upb_map *t);
upb_mapiter *upb_mapiter_new(const upb_map *t, upb_alloc *a);
void upb_mapiter_free(upb_mapiter *i, upb_alloc *a);
void upb_mapiter_next(upb_mapiter *i);
bool upb_mapiter_done(const upb_mapiter *i);

upb_msgval upb_mapiter_key(const upb_mapiter *i);
upb_msgval upb_mapiter_value(const upb_mapiter *i);
void upb_mapiter_setdone(upb_mapiter *i);
bool upb_mapiter_isequal(const upb_mapiter *i1, const upb_mapiter *i2);


/** Handlers ******************************************************************/

/* These are the handlers used internally by upb_msgfactory_getmergehandlers().
 * They write scalar data to a known offset from the message pointer.
 *
 * These would be trivial for anyone to implement themselves, but it's better
 * to use these because some JITs will recognize and specialize these instead
 * of actually calling the function. */

/* Sets a handler for the given primitive field that will write the data at the
 * given offset.  If hasbit > 0, also sets a hasbit at the given bit offset
 * (addressing each byte low to high). */
bool upb_msg_setscalarhandler(upb_handlers *h,
                              const upb_fielddef *f,
                              size_t offset,
                              int32_t hasbit);

/* If the given handler is a msghandlers_primitive field, returns true and sets
 * *type, *offset and *hasbit.  Otherwise returns false. */
bool upb_msg_getscalarhandlerdata(const upb_handlers *h,
                                  upb_selector_t s,
                                  upb_fieldtype_t *type,
                                  size_t *offset,
                                  int32_t *hasbit);


/** Interfaces for generated code *********************************************/

#define UPB_NOT_IN_ONEOF UINT16_MAX
#define UPB_NO_HASBIT UINT16_MAX

typedef struct {
  uint32_t number;
  uint32_t offset;  /* If in a oneof, offset of default in default_msg below. */
  uint16_t hasbit;
  uint16_t oneof_index;  /* UPB_NOT_IN_ONEOF if not in a oneof. */
  uint16_t submsg_index;
  uint8_t type;
  uint8_t label;
} upb_msglayout_fieldinit_v1;

typedef struct {
  uint32_t data_offset;
  uint32_t case_offset;
} upb_msglayout_oneofinit_v1;

typedef struct upb_msglayout_msginit_v1 {
  const struct upb_msglayout_msginit_v1 *const* submsgs;
  const upb_msglayout_fieldinit_v1 *fields;
  const upb_msglayout_oneofinit_v1 *oneofs;
  void *default_msg;
  /* Must be aligned to sizeof(void*).  Doesn't include internal members like
   * unknown * fields, extension dict, pointer to msglayout, etc. */
  uint32_t size;
  uint16_t field_count;
  uint16_t oneof_count;
  bool extendable;
  bool is_proto2;
} upb_msglayout_msginit_v1;

#define UPB_ALIGN_UP_TO(val, align) ((val + (align - 1)) & -align)
#define UPB_ALIGNED_SIZEOF(type) UPB_ALIGN_UP_TO(sizeof(type), sizeof(void*))

/* Initialize/uninitialize a msglayout from a msginit.  If upb uses v1
 * internally, this will not allocate any memory.  Should only be used by
 * generated code. */
upb_msglayout *upb_msglayout_frominit_v1(
    const upb_msglayout_msginit_v1 *init, upb_alloc *a);
void upb_msglayout_uninit_v1(upb_msglayout *layout, upb_alloc *a);

UPB_END_EXTERN_C

#endif /* UPB_MSG_H_ */<|MERGE_RESOLUTION|>--- conflicted
+++ resolved
@@ -126,10 +126,7 @@
 
 #define UPB_STRINGVIEW_INIT(ptr, len) {ptr, len}
 
-<<<<<<< HEAD
-=======
-
->>>>>>> c0a660f4
+
 /** upb_msgval ****************************************************************/
 
 /* A union representing all possible protobuf values.  Used for generic get/set
