/* See port_def.inc.  This should #undef all macros #defined there. */

#undef UPB_MAPTYPE_STRING
#undef UPB_SIZE
#undef UPB_FIELD_AT
#undef UPB_READ_ONEOF
#undef UPB_WRITE_ONEOF
#undef UPB_INLINE
#undef UPB_FORCEINLINE
#undef UPB_NOINLINE
#undef UPB_NORETURN
#undef UPB_MAX
#undef UPB_MIN
#undef UPB_UNUSED
<<<<<<< HEAD
#undef UPB_ASSUME
=======
#undef UPB_LIKELY
#undef UPB_UNLIKELY
>>>>>>> 4a2b7d72
#undef UPB_ASSERT
#undef UPB_ASSERT_DEBUGVAR
#undef UPB_UNREACHABLE
#undef UPB_ATTRIBUTE_FORMAT_PRINTF
#undef UPB_INFINITY
#undef UPB_MSVC_VSNPRINTF
#undef _upb_snprintf
#undef _upb_vsnprintf
#undef _upb_va_copy<|MERGE_RESOLUTION|>--- conflicted
+++ resolved
@@ -12,12 +12,9 @@
 #undef UPB_MAX
 #undef UPB_MIN
 #undef UPB_UNUSED
-<<<<<<< HEAD
 #undef UPB_ASSUME
-=======
 #undef UPB_LIKELY
 #undef UPB_UNLIKELY
->>>>>>> 4a2b7d72
 #undef UPB_ASSERT
 #undef UPB_ASSERT_DEBUGVAR
 #undef UPB_UNREACHABLE
