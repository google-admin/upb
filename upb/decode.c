--- conflicted
+++ resolved
@@ -218,94 +218,12 @@
       break;
     }
   }
-<<<<<<< HEAD
-  return (char*)_upb_array_ptr(arr) + (arr->len * elem_size);
-}
-
-bool upb_array_add(upb_array *arr, size_t elements, size_t elem_size,
-                   const void *data, upb_arena *arena) {
-  void *dest = upb_array_reserve(arr, elements, elem_size, arena);
-
-  CHK(dest);
-  arr->len += elements;
-  memcpy(dest, data, elements * elem_size);
-
-  return true;
-}
-
-static upb_array *upb_getarr(upb_msg *msg, const upb_msglayout_field *field) {
-  UPB_ASSERT(_upb_isrepeated(field));
-  return *PTR_AT(msg, field->offset, upb_array*);
-}
-
-static upb_array *upb_getorcreatearr(upb_msg *msg,
-                                     const upb_msglayout_field *field,
-                                     upb_decstate *d) {
-  upb_array *arr = upb_getarr(msg, field);
-
-  if (!arr) {
-    upb_fieldtype_t type = desctype_to_fieldtype[field->descriptortype];
-    arr = _upb_array_new(d->arena, type);
-    CHK(arr);
-    *PTR_AT(msg, field->offset, upb_array*) = arr;
-  }
-
-  return arr;
-}
-
-static upb_msg *upb_getorcreatemsg(upb_msg *msg,
-                                   const upb_msglayout_field *field,
-                                   const upb_msglayout *layout,
-                                   upb_decstate *d) {
-  upb_msg **submsg = PTR_AT(msg, field->offset, upb_msg*);
-
-  UPB_ASSERT(!_upb_isrepeated(field));
-
-  if (!*submsg) {
-    *submsg = _upb_msg_new(layout, d->arena);
-    CHK(*submsg);
-  }
-
-  return *submsg;
-}
-
-static upb_msg *upb_addmsg(upb_msg *msg,
-                           const upb_msglayout_field *field,
-                           const upb_msglayout *layout,
-                           upb_decstate *d) {
-  upb_msg *submsg;
-  upb_array *arr = upb_getorcreatearr(msg, field, d);
-
-  UPB_ASSERT(_upb_isrepeated(field));
-  UPB_ASSERT(field->descriptortype == UPB_DESCRIPTOR_TYPE_MESSAGE ||
-             field->descriptortype == UPB_DESCRIPTOR_TYPE_GROUP);
-
-  submsg = _upb_msg_new(layout, d->arena);
-  CHK(submsg);
-  upb_array_add(arr, 1, sizeof(submsg), &submsg, d->arena);
-
-  return submsg;
-}
-
-static void upb_sethasbit(upb_msg *msg, const upb_msglayout_field *field) {
-  int32_t hasbit = field->presence;
-  UPB_ASSERT(field->presence > 0);
-  *PTR_AT(msg, hasbit / 8, char) |= (1 << (hasbit % 8));
-=======
->>>>>>> faf3be36
 }
 
 static const upb_msglayout_field *upb_find_field(const upb_msglayout *l,
                                                  uint32_t field_number) {
   static upb_msglayout_field none = {0};
 
-<<<<<<< HEAD
-  if (_upb_isrepeated(field)) {
-    arr = upb_getorcreatearr(msg, field, d);
-    CHK(arr);
-    field_mem = upb_array_reserve(arr, 1, size, d->arena);
-    CHK(field_mem);
-=======
   /* Lots of optimization opportunities here. */
   int i;
   if (l == NULL) return &none;
@@ -313,30 +231,15 @@
     if (l->fields[i].number == field_number) {
       return &l->fields[i];
     }
->>>>>>> faf3be36
   }
 
   return &none; /* Unknown field. */
 }
 
-<<<<<<< HEAD
-static void upb_decode_setpresent(upb_msg *msg,
-                                  const upb_msglayout_field *field) {
-  if (_upb_isrepeated(field)) {
-   upb_array *arr = upb_getarr(msg, field);
-   UPB_ASSERT(arr->len < arr->size);
-   arr->len++;
-  } else if (field->presence < 0) {
-    upb_setoneofcase(msg, field);
-  } else if (field->presence > 0) {
-    upb_sethasbit(msg, field);
-  }
-=======
 static upb_msg *decode_newsubmsg(upb_decstate *d, const upb_msglayout *layout,
                                  const upb_msglayout_field *field) {
   const upb_msglayout *subl = layout->submsgs[field->submsg_index];
   return _upb_msg_new(subl, d->arena);
->>>>>>> faf3be36
 }
 
 static void decode_tosubmsg(upb_decstate *d, upb_msg *submsg,
@@ -481,7 +384,6 @@
 
   /* Parse map entry. */
   memset(&ent, 0, sizeof(ent));
-<<<<<<< HEAD
 
   if (entry->fields[1].descriptortype == UPB_DESCRIPTOR_TYPE_MESSAGE ||
       entry->fields[1].descriptortype == UPB_DESCRIPTOR_TYPE_GROUP) {
@@ -489,10 +391,6 @@
     ent.v.val.val = (uint64_t)_upb_msg_new(layout->submsgs[0], d->arena);
   }
 
-  CHK(ptr = upb_decode_msgfield(ptr, entry, len, &ent.k, d));
-=======
-  decode_tosubmsg(d, &ent.k, layout, field, val.str_val);
->>>>>>> faf3be36
 
   /* Insert into map. */
   _upb_map_set(map, &ent.k, map->key_size, &ent.v, map->val_size, d->arena);
@@ -515,20 +413,6 @@
     *UPB_PTR_AT(msg, hasbit / 8, uint8_t) |= (1 << (hasbit % 8));
   }
 
-<<<<<<< HEAD
-  if (_upb_isrepeated(field)) {
-    return upb_decode_toarray(ptr, layout, field, len, msg, d);
-  } else if (field->label == _UPB_LABEL_MAP) {
-    return upb_decode_mapfield(ptr, layout, field, len, msg, d);
-  } else {
-    switch (field->descriptortype) {
-      case UPB_DESCRIPTOR_TYPE_STRING:
-      case UPB_DESCRIPTOR_TYPE_BYTES: {
-        upb_strview str;
-        ptr = upb_decode_strfield(ptr, d, len, &str);
-        CHK(upb_decode_addval(msg, field, &str, sizeof(str), d));
-        break;
-=======
   /* Store into message. */
   switch (op) {
     case OP_SUBMSG: {
@@ -537,7 +421,6 @@
       if (!submsg) {
         submsg = decode_newsubmsg(d, layout, field);
         *submsgp = submsg;
->>>>>>> faf3be36
       }
       if (UPB_UNLIKELY(type == UPB_DTYPE_GROUP)) {
         ptr = decode_togroup(d, ptr, submsg, layout, field);
@@ -596,19 +479,6 @@
         if (((1 << field->descriptortype) & fixed32_ok) == 0) goto unknown;
         break;
       case UPB_WIRE_TYPE_64BIT:
-<<<<<<< HEAD
-        return upb_decode_64bitfield(ptr, field, msg, d);
-      case UPB_WIRE_TYPE_DELIMITED:
-        return upb_decode_delimitedfield(ptr, layout, field, msg, d);
-      case UPB_WIRE_TYPE_START_GROUP: {
-        const upb_msglayout *subl = layout->submsgs[field->submsg_index];
-        upb_msg *group;
-
-        if (_upb_isrepeated(field)) {
-          group = upb_addmsg(msg, field, subl, d);
-        } else {
-          group = upb_getorcreatemsg(msg, field, subl, d);
-=======
         if (d->limit - ptr < 8) decode_err(d);
         memcpy(&val, ptr, 8);
         ptr += 8;
@@ -622,7 +492,6 @@
         ptr = decode_varint32(d, ptr, d->limit, &size);
         if (size >= INT32_MAX || (size_t)(d->limit - ptr) < size) {
           decode_err(d); /* Length overflow. */
->>>>>>> faf3be36
         }
         val.str_val.data = ptr;
         val.str_val.size = size;
