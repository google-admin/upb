--- conflicted
+++ resolved
@@ -304,13 +304,8 @@
     case UPB_DESCRIPTOR_TYPE_INT32:
     case UPB_DESCRIPTOR_TYPE_UINT32:
     case UPB_DESCRIPTOR_TYPE_ENUM: {
-<<<<<<< HEAD
       uint32_t val32 = val;
       CHK(upb_decode_addval(d, field, &val32, sizeof(val32)));
-=======
-      uint32_t val32 = (uint32_t)val;
-      CHK(upb_decode_addval(frame, field, &val32, sizeof(val32)));
->>>>>>> 931bbecb
       break;
     }
     case UPB_DESCRIPTOR_TYPE_BOOL: {
@@ -319,13 +314,8 @@
       break;
     }
     case UPB_DESCRIPTOR_TYPE_SINT32: {
-<<<<<<< HEAD
       int32_t decoded = upb_zzdecode_32(val);
       CHK(upb_decode_addval(d, field, &decoded, sizeof(decoded)));
-=======
-      int32_t decoded = upb_zzdecode_32((uint32_t)val);
-      CHK(upb_decode_addval(frame, field, &decoded, sizeof(decoded)));
->>>>>>> 931bbecb
       break;
     }
     case UPB_DESCRIPTOR_TYPE_SINT64: {
