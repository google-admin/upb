--- conflicted
+++ resolved
@@ -982,20 +982,6 @@
   return nanos;
 }
 
-<<<<<<< HEAD
-/* jsondec_epochdays(1970, 1, 1) == 1970-01-01 == 0 */
-static int jsondec_epochdays(int y, int m, int d) {
-  unsigned year_base = 4800;  /* Before minimum year, divisible by 100 & 400 */
-  unsigned epoch = 2472632;   /* Days between year_base and 1970 (Unix epoch) */
-  unsigned carry = (unsigned)m - 3 > m;
-  unsigned m_adj = m - 3 + (carry ? 12 : 0);   /* Month, counting from March */
-  unsigned y_adj = y + year_base - carry;  /* Year, positive and March-based */
-  unsigned base_days = (365 * 4 + 1) * y_adj / 4;    /* Approx days for year */
-  unsigned centuries = y_adj / 100;
-  unsigned extra_leap_days = (3 * centuries + 3) / 4; /* base_days correction */
-  unsigned year_days = (367 * (m_adj + 1)) / 12 - 30;  /* Counting from March */
-  return base_days - extra_leap_days + year_days + (d - 1) - epoch;
-=======
 /* jsondec_epochdays(1970, 1, 1) == 1970-01-01 == 0. */
 int jsondec_epochdays(int y, int m, int d) {
   const uint32_t year_base = 4800;    /* Before min year, multiple of 400. */
@@ -1006,7 +992,6 @@
   const uint32_t month_days = ((m_adj + adjust) * 62719 + 769) / 2048;
   const uint32_t leap_days = y_adj / 4 - y_adj / 100 + y_adj / 400;
   return y_adj * 365 + leap_days + month_days + (d - 1) - 2472632;
->>>>>>> 22182e6e
 }
 
 static int64_t jsondec_unixtime(int y, int m, int d, int h, int min, int s) {
