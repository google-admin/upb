--- conflicted
+++ resolved
@@ -90,10 +90,6 @@
 };
 
 static const size_t memblock_reserve = UPB_ALIGN_UP(sizeof(mem_block), 16);
-<<<<<<< HEAD
-static const size_t first_block_overhead = sizeof(upb_arena) + memblock_reserve;
-=======
->>>>>>> 2b1e7dc1
 
 static void upb_arena_addblock(upb_arena *a, void *ptr, size_t size) {
   mem_block *block = ptr;
@@ -140,10 +136,7 @@
 /* Public Arena API ***********************************************************/
 
 upb_arena *arena_initslow(void *mem, size_t n, upb_alloc *alloc) {
-<<<<<<< HEAD
-=======
   const size_t first_block_overhead = sizeof(upb_arena) + memblock_reserve;
->>>>>>> 2b1e7dc1
   upb_arena *a;
 
   /* We need to malloc the initial block. */
@@ -213,22 +206,15 @@
 }
 
 bool upb_arena_addcleanup(upb_arena *a, void *ud, upb_cleanup_func *func) {
-<<<<<<< HEAD
-=======
   cleanup_ent *ent;
 
->>>>>>> 2b1e7dc1
   if (!a->cleanups || !arena_has(a, sizeof(cleanup_ent))) {
     if (!upb_arena_allocblock(a, 128)) return false;  /* Out of memory. */
     UPB_ASSERT(arena_has(a, sizeof(cleanup_ent)));
   }
 
   a->head.end -= sizeof(cleanup_ent);
-<<<<<<< HEAD
-  cleanup_ent *ent = (cleanup_ent*)a->head.end;
-=======
   ent = (cleanup_ent*)a->head.end;
->>>>>>> 2b1e7dc1
   (*a->cleanups)++;
 
   ent->cleanup = func;
