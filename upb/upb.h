--- conflicted
+++ resolved
@@ -240,16 +240,6 @@
 UPB_INLINE void* upb_Arena_Realloc(upb_Arena* a, void* ptr, size_t oldsize,
                                    size_t size) {
   _upb_ArenaHead* h = (_upb_ArenaHead*)a;
-<<<<<<< HEAD
-  char* ch_ptr = (char*)ptr;
-  oldsize = UPB_ALIGN_MALLOC(oldsize);
-  size = UPB_ALIGN_MALLOC(size);
-  if (ch_ptr + oldsize == h->ptr) {
-    if ((size_t)(h->end - ch_ptr) >= size) {
-      h->ptr = ch_ptr + size;
-      return ptr;
-    }
-=======
   oldsize = UPB_ALIGN_MALLOC(oldsize);
   size = UPB_ALIGN_MALLOC(size);
   if (size <= oldsize) {
@@ -257,7 +247,6 @@
       upb_Arena_ShrinkLast(a, ptr, oldsize, size);
     }
     return ptr;
->>>>>>> 7c4d12e8
   }
 
   void* ret = upb_Arena_Malloc(a, size);
