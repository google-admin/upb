load(
    ":build_defs.bzl",
    "generated_file_staleness_test",
    "licenses",  # copybara:strip_for_google3
    "lua_binary",
    "lua_cclibrary",
    "lua_library",
    "lua_test",
    "make_shell_script",
    "map_dep",
    "upb_amalgamation",
    "upb_proto_library",
    "upb_proto_reflection_library",
)

licenses(["notice"])  # BSD (Google-authored w/ possible external contributions)

exports_files([
    "LICENSE",
    "build_defs",
])

COPTS = [
    # copybara:strip_for_google3_begin
    "-std=c89",
    "-pedantic",
    "-Wno-long-long",
    # copybara:strip_end
]

<<<<<<< HEAD
# C/C++ libraries ##############################################################
=======
config_setting(
    name = "darwin",
    values = {"cpu": "darwin"},
    visibility = ["//visibility:public"],
)

# C/C++ rules ##################################################################
>>>>>>> 00f96cb9

cc_library(
    name = "upb",
    srcs = [
        "google/protobuf/descriptor.upb.c",
        "upb/decode.c",
        "upb/encode.c",
        "upb/msg.c",
        "upb/port_def.inc",
        "upb/port_undef.inc",
        "upb/table.c",
        "upb/table.int.h",
        "upb/upb.c",
    ],
    hdrs = [
        "google/protobuf/descriptor.upb.h",
        "upb/decode.h",
        "upb/encode.h",
        "upb/generated_util.h",
        "upb/msg.h",
        "upb/upb.h",
    ],
    copts = COPTS,
    visibility = ["//visibility:public"],
)

cc_library(
    name = "reflection",
    srcs = [
        "upb/def.c",
        "upb/msgfactory.c",
    ],
    hdrs = [
        "upb/def.h",
        "upb/msgfactory.h",
    ],
    copts = COPTS,
    visibility = ["//visibility:public"],
    deps = [":upb"],
)

# Legacy C/C++ Libraries (not recommended for new code) ########################

cc_library(
    name = "legacy_msg_reflection",
    srcs = [
        "upb/legacy_msg_reflection.c",
        "upb/table.int.h",
    ],
    hdrs = ["upb/legacy_msg_reflection.h"],
    deps = [":upb"],
)

cc_library(
    name = "handlers",
    srcs = [
        "upb/handlers.c",
        "upb/handlers-inl.h",
        "upb/sink.c",
    ],
    hdrs = [
        "upb/handlers.h",
        "upb/sink.h",
    ],
    copts = COPTS,
    deps = [
        ":reflection",
        ":upb",
    ],
)

cc_library(
    name = "upb_pb",
    srcs = [
        "upb/pb/compile_decoder.c",
        "upb/pb/decoder.c",
        "upb/pb/decoder.int.h",
        "upb/pb/encoder.c",
        "upb/pb/textprinter.c",
        "upb/pb/varint.c",
        "upb/pb/varint.int.h",
        "upb/table.int.h",
    ],
    hdrs = [
        "upb/pb/decoder.h",
        "upb/pb/encoder.h",
        "upb/pb/textprinter.h",
    ],
    copts = COPTS,
    deps = [
        ":handlers",
        ":upb",
    ],
)

cc_library(
    name = "upb_json",
    srcs = [
        "upb/json/parser.c",
        "upb/json/printer.c",
    ],
    hdrs = [
        "upb/json/parser.h",
        "upb/json/printer.h",
    ],
    copts = COPTS,
    deps = [
        ":upb",
        ":upb_pb",
    ],
)

cc_library(
    name = "upb_cc_bindings",
    hdrs = [
        "upb/bindings/stdc++/string.h",
    ],
    deps = [":upb"],
)

# upb compiler #################################################################

cc_library(
    name = "upbc_generator",
    srcs = [
        "upbc/generator.cc",
        "upbc/message_layout.cc",
        "upbc/message_layout.h",
    ],
    hdrs = ["upbc/generator.h"],
    deps = [
        map_dep("@absl//absl/base:core_headers"),
        map_dep("@absl//absl/strings"),
        map_dep("@com_google_protobuf//:protobuf"),
        map_dep("@com_google_protobuf//:protoc_lib"),
    ],
)

cc_binary(
    name = "protoc-gen-upb",
    srcs = ["upbc/main.cc"],
    deps = [
        ":upbc_generator",
        map_dep("@com_google_protobuf//:protoc_lib"),
    ],
)

# We strip the tests and remaining rules from google3 until the upb_proto_library()
# and upb_proto_reflection_library() rules are fixed.

# copybara:strip_for_google3_begin

# C/C++ tests ##################################################################

cc_library(
    name = "upb_test",
    testonly = 1,
    srcs = [
        "tests/testmain.cc",
    ],
    hdrs = [
        "tests/test_util.h",
        "tests/upb_test.h",
    ],
)

cc_test(
    name = "test_varint",
    srcs = ["tests/pb/test_varint.c"],
    deps = [
        ":upb_pb",
        ":upb_test",
    ],
)

proto_library(
    name = "test_decoder_proto",
    srcs = [
        "tests/pb/test_decoder.proto",
    ],
)

upb_proto_reflection_library(
    name = "test_decoder_upbproto",
    upbc = ":protoc-gen-upb",
    deps = ["test_decoder_proto"],
)

cc_test(
    name = "test_decoder",
    srcs = ["tests/pb/test_decoder.cc"],
    deps = [
        ":test_decoder_upbproto",
        ":upb_pb",
        ":upb_test",
    ],
)

cc_test(
    name = "test_encoder",
    srcs = ["tests/pb/test_encoder.cc"],
    data = ["google/protobuf/descriptor.pb"],
    deps = [
        ":upb_cc_bindings",
        ":upb_pb",
        ":upb_test",
    ],
)

proto_library(
    name = "test_cpp_proto",
    srcs = [
        "tests/test_cpp.proto",
    ],
)

upb_proto_reflection_library(
    name = "test_cpp_upbproto",
    upbc = ":protoc-gen-upb",
    deps = ["test_cpp_proto"],
)

cc_test(
    name = "test_cpp",
    srcs = ["tests/test_cpp.cc"],
    deps = [
        ":test_cpp_upbproto",
        ":upb",
        ":upb_pb",
        ":upb_test",
    ],
)

cc_test(
    name = "test_table",
    srcs = ["tests/test_table.cc"],
    deps = [
        ":upb",
        ":upb_test",
    ],
)

proto_library(
    name = "test_json_proto",
    srcs = [
        "tests/json/test.proto",
        # "tests/json/enum_from_separate_file.proto",
    ],
)

upb_proto_reflection_library(
    name = "test_json_upbprotoreflection",
    upbc = ":protoc-gen-upb",
    deps = ["test_json_proto"],
)

upb_proto_library(
    name = "test_json_upbproto",
    upbc = ":protoc-gen-upb",
    deps = ["test_json_proto"],
)

cc_test(
    name = "test_json",
    srcs = [
        "tests/json/test_json.cc",
    ],
    deps = [
        ":test_json_upbprotoreflection",
        ":upb_json",
        ":upb_test",
    ],
)

upb_proto_library(
    name = "conformance_proto_upb",
    upbc = ":protoc-gen-upb",
    deps = [
        "@com_google_protobuf//:conformance_proto",
        "@com_google_protobuf//:test_messages_proto3_proto",
    ],
)

cc_binary(
    name = "conformance_upb",
    srcs = [
        "tests/conformance_upb.c",
    ],
    copts = ["-Ibazel-out/k8-fastbuild/bin"],
    deps = [
        ":conformance_proto_upb",
        ":upb",
    ],
)

make_shell_script(
    name = "gen_test_conformance_upb",
    out = "test_conformance_upb.sh",
    contents = "$(rlocation com_google_protobuf/conformance_test_runner) $(rlocation upb/conformance_upb)",
)

sh_test(
    name = "test_conformance_upb",
    srcs = ["test_conformance_upb.sh"],
    data = [
        "tests/conformance_upb_failures.txt",
        ":conformance_upb",
        "@bazel_tools//tools/bash/runfiles",
        "@com_google_protobuf//:conformance_test_runner",
    ],
)

# Amalgamation #################################################################

py_binary(
    name = "amalgamate",
    srcs = ["tools/amalgamate.py"],
)

upb_amalgamation(
    name = "gen_amalgamation",
    outs = [
        "upb.c",
        "upb.h",
    ],
    amalgamator = ":amalgamate",
    libs = [
        ":upb",
        ":reflection",
        ":handlers",
        ":upb_pb",
        ":upb_json",
    ],
)

cc_library(
    name = "amalgamation",
    srcs = ["upb.c"],
    hdrs = ["upb.h"],
    copts = COPTS,
)

# Lua libraries. ###############################################################

lua_cclibrary(
    name = "lua/upb_c",
    srcs = [
        "upb/bindings/lua/def.c",
        "upb/bindings/lua/msg.c",
        "upb/bindings/lua/upb.c",
    ],
    hdrs = [
        "upb/bindings/lua/upb.h",
    ],
    deps = [
        "legacy_msg_reflection",
        "upb",
        "upb_pb",
    ],
)

lua_library(
    name = "lua/upb",
    srcs = ["upb/bindings/lua/upb.lua"],
    luadeps = ["lua/upb_c"],
    strip_prefix = "upb/bindings/lua",
)

lua_cclibrary(
    name = "lua/upb/pb_c",
    srcs = ["upb/bindings/lua/upb/pb.c"],
    luadeps = ["lua/upb_c"],
    deps = ["upb_pb"],
)

lua_library(
    name = "lua/upb/pb",
    srcs = ["upb/bindings/lua/upb/pb.lua"],
    luadeps = [
        "lua/upb",
        "lua/upb/pb_c",
    ],
    strip_prefix = "upb/bindings/lua",
)

# Lua tests. ###################################################################

lua_test(
    name = "lua/test_upb",
    luadeps = ["lua/upb"],
    luamain = "tests/bindings/lua/test_upb.lua",
)

lua_test(
    name = "lua/test_upb_pb",
    luadeps = ["lua/upb/pb"],
    luamain = "tests/bindings/lua/test_upb.pb.lua",
)

# Test the CMake build #########################################################

make_shell_script(
    name = "gen_run_cmake_build",
    out = "run_cmake_build.sh",
    contents = "mkdir build && cd build && cmake .. && make -j8 && make test",
)

sh_test(
    name = "cmake_build",
    srcs = ["run_cmake_build.sh"],
    data = glob([
        "CMakeLists.txt",
        "google/**/*",
        "upbc/**/*",
        "upb/**/*",
        "tests/**/*",
    ]) + [
        "@bazel_tools//tools/bash/runfiles",
    ],
)

# Generated files ##############################################################

exports_files(["tools/staleness_test.py"])

py_library(
    name = "staleness_test_lib",
    testonly = 1,
    srcs = ["tools/staleness_test_lib.py"],
)

py_binary(
    name = "make_cmakelists",
    srcs = ["tools/make_cmakelists.py"],
)

genrule(
    name = "gen_cmakelists",
    srcs = [
        "BUILD",
        "WORKSPACE",
    ],
    outs = ["generated/CMakeLists.txt"],
    cmd = "$(location :make_cmakelists) $@",
    tools = [":make_cmakelists"],
)

proto_library(
    name = "descriptor_proto",
    srcs = [
        "google/protobuf/descriptor.proto",
    ],
)

genrule(
    name = "copy_upb_descriptor_pb",
    srcs = [":descriptor_proto"],
    outs = ["generated/google/protobuf/descriptor.pb"],
    cmd = "cp $< $@",
)

proto_library(
    name = "google_descriptor_proto",
    srcs = [
        "google/protobuf/descriptor.proto",
    ],
)

genrule(
    name = "generate_descriptor_c",
    srcs = ["google/protobuf/descriptor.proto"],
    outs = [
        "generated/google/protobuf/descriptor.upb.h",
        "generated/google/protobuf/descriptor.upb.c",
    ],
    cmd = "$(location @com_google_protobuf//:protoc) $< --upb_out=$(GENDIR)/generated --plugin=protoc-gen-upb=$(location :protoc-gen-upb)",
    tools = [
        ":protoc-gen-upb",
        "@com_google_protobuf//:protoc",
    ],
)

proto_library(
    name = "json_test_proto",
    srcs = ["tests/json/test.proto"],
)

genrule(
    name = "copy_json_test_proto",
    srcs = [":json_test_proto"],
    outs = ["generated/tests/json/test.proto.pb"],
    cmd = "cp $< $@",
)

genrule(
    name = "generate_json_ragel",
    srcs = ["upb/json/parser.rl"],
    outs = ["generated/upb/json/parser.c"],
    cmd = "$(location @ragel//:ragel) -C -o upb/json/parser.c $< && mv upb/json/parser.c $@",
    tools = ["@ragel"],
)

generated_file_staleness_test(
    name = "test_generated_files",
    outs = [
        "CMakeLists.txt",
        "google/protobuf/descriptor.pb",
        "google/protobuf/descriptor.upb.c",
        "google/protobuf/descriptor.upb.h",
        "tests/json/test.proto.pb",
        "upb/json/parser.c",
    ],
    generated_pattern = "generated/%s",
)

# copybara:strip_end<|MERGE_RESOLUTION|>--- conflicted
+++ resolved
@@ -28,17 +28,13 @@
     # copybara:strip_end
 ]
 
-<<<<<<< HEAD
-# C/C++ libraries ##############################################################
-=======
 config_setting(
     name = "darwin",
     values = {"cpu": "darwin"},
     visibility = ["//visibility:public"],
 )
 
-# C/C++ rules ##################################################################
->>>>>>> 00f96cb9
+# C/C++ libraries ##############################################################
 
 cc_library(
     name = "upb",
