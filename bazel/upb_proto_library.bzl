# Copyright (c) 2009-2021, Google LLC
# All rights reserved.
#
# Redistribution and use in source and binary forms, with or without
# modification, are permitted provided that the following conditions are met:
#     * Redistributions of source code must retain the above copyright
#       notice, this list of conditions and the following disclaimer.
#     * Redistributions in binary form must reproduce the above copyright
#       notice, this list of conditions and the following disclaimer in the
#       documentation and/or other materials provided with the distribution.
#     * Neither the name of Google LLC nor the
#       names of its contributors may be used to endorse or promote products
#       derived from this software without specific prior written permission.
#
# THIS SOFTWARE IS PROVIDED BY THE COPYRIGHT HOLDERS AND CONTRIBUTORS "AS IS" AND
# ANY EXPRESS OR IMPLIED WARRANTIES, INCLUDING, BUT NOT LIMITED TO, THE IMPLIED
# WARRANTIES OF MERCHANTABILITY AND FITNESS FOR A PARTICULAR PURPOSE ARE
# DISCLAIMED. IN NO EVENT SHALL Google LLC BE LIABLE FOR ANY
# DIRECT, INDIRECT, INCIDENTAL, SPECIAL, EXEMPLARY, OR CONSEQUENTIAL DAMAGES
# (INCLUDING, BUT NOT LIMITED TO, PROCUREMENT OF SUBSTITUTE GOODS OR SERVICES;
# LOSS OF USE, DATA, OR PROFITS; OR BUSINESS INTERRUPTION) HOWEVER CAUSED AND
# ON ANY THEORY OF LIABILITY, WHETHER IN CONTRACT, STRICT LIABILITY, OR TORT
# (INCLUDING NEGLIGENCE OR OTHERWISE) ARISING IN ANY WAY OUT OF THE USE OF THIS
# SOFTWARE, EVEN IF ADVISED OF THE POSSIBILITY OF SUCH DAMAGE.

"""Public rules for using upb protos:
  - upb_proto_library()
  - upb_proto_reflection_library()
"""

load("@bazel_skylib//lib:paths.bzl", "paths")

# begin:google_only
# load("@bazel_tools//tools/cpp:toolchain_utils.bzl", "find_cpp_toolchain", "use_cpp_toolchain")
# end:google_only

# begin:github_only
# Compatibility code for Bazel 4.x. Remove this when we drop support for Bazel 4.x.
load("@bazel_tools//tools/cpp:toolchain_utils.bzl", "find_cpp_toolchain")

def use_cpp_toolchain():
    return ["@bazel_tools//tools/cpp:toolchain_type"]
# end:github_only

# Generic support code #########################################################

# begin:github_only
_is_google3 = False
# end:github_only

# begin:google_only
# _is_google3 = True
# end:google_only

def _get_real_short_path(file):
    # For some reason, files from other archives have short paths that look like:
    #   ../com_google_protobuf/google/protobuf/descriptor.proto
    short_path = file.short_path
    if short_path.startswith("../"):
        second_slash = short_path.index("/", 3)
        short_path = short_path[second_slash + 1:]

    # Sometimes it has another few prefixes like:
    #   _virtual_imports/any_proto/google/protobuf/any.proto
    #   benchmarks/_virtual_imports/100_msgs_proto/benchmarks/100_msgs.proto
    # We want just google/protobuf/any.proto.
    virtual_imports = "_virtual_imports/"
    if virtual_imports in short_path:
        short_path = short_path.split(virtual_imports)[1].split("/", 1)[1]
    return short_path

def _get_real_root(ctx, file):
    real_short_path = _get_real_short_path(file)
    root = file.path[:-len(real_short_path) - 1]

    if not _is_google3 and ctx.rule.attr.strip_import_prefix:
        root = paths.join(root, ctx.rule.attr.strip_import_prefix[1:])
    return root

def _generate_output_file(ctx, src, extension):
    package = ctx.label.package
    if not _is_google3:
        strip_import_prefix = ctx.rule.attr.strip_import_prefix
        if strip_import_prefix and strip_import_prefix != "/":
            if not package.startswith(strip_import_prefix[1:]):
                fail("%s does not begin with prefix %s" % (package, strip_import_prefix))
            package = package[len(strip_import_prefix):]

    real_short_path = _get_real_short_path(src)
    real_short_path = paths.relativize(real_short_path, package)
    output_filename = paths.replace_extension(real_short_path, extension)
    ret = ctx.actions.declare_file(output_filename)
    return ret

def _generate_include_path(src, out, extension):
    short_path = _get_real_short_path(src)
    short_path = paths.replace_extension(short_path, extension)
    if not out.path.endswith(short_path):
        fail("%s does not end with %s" % (out.path, short_path))

    return out.path[:-len(short_path)]

def _filter_none(elems):
    out = []
    for elem in elems:
        if elem:
            out.append(elem)
    return out

def _cc_library_func(ctx, name, hdrs, srcs, copts, includes, dep_ccinfos):
    """Like cc_library(), but callable from rules.

    Args:
      ctx: Rule context.
      name: Unique name used to generate output files.
      hdrs: Public headers that can be #included from other rules.
      srcs: C/C++ source files.
      copts: Additional options for cc compilation.
      includes: Additional include paths.
      dep_ccinfos: CcInfo providers of dependencies we should build/link against.

    Returns:
      CcInfo provider for this compilation.
    """

    compilation_contexts = [info.compilation_context for info in dep_ccinfos]
    linking_contexts = [info.linking_context for info in dep_ccinfos]
    toolchain = find_cpp_toolchain(ctx)
    feature_configuration = cc_common.configure_features(
        ctx = ctx,
        cc_toolchain = toolchain,
        requested_features = ctx.features,
        unsupported_features = ctx.disabled_features,
    )

    (compilation_context, compilation_outputs) = cc_common.compile(
        actions = ctx.actions,
        feature_configuration = feature_configuration,
        cc_toolchain = toolchain,
        name = name,
        srcs = srcs,
        includes = includes,
        public_hdrs = hdrs,
        user_compile_flags = copts,
        compilation_contexts = compilation_contexts,
    )

    # buildifier: disable=unused-variable
    (linking_context, linking_outputs) = cc_common.create_linking_context_from_compilation_outputs(
        actions = ctx.actions,
        name = name,
        feature_configuration = feature_configuration,
        cc_toolchain = toolchain,
        compilation_outputs = compilation_outputs,
        linking_contexts = linking_contexts,
<<<<<<< HEAD
        disallow_dynamic_library = cc_common.is_enabled(feature_configuration = feature_configuration, feature_name = "targets_windows") or not cc_common.is_enabled(feature_configuration = feature_configuration, feature_name = "supports_dynamic_linker"),
        **blaze_only_args
=======
        disallow_dynamic_library = cc_common.is_enabled(feature_configuration = feature_configuration, feature_name = "targets_windows"),
>>>>>>> 9d923c8f
    )

    return CcInfo(
        compilation_context = compilation_context,
        linking_context = linking_context,
    )

# Dummy rule to expose select() copts to aspects  ##############################

UpbProtoLibraryCoptsInfo = provider(
    "Provides copts for upb proto targets",
    fields = {
        "copts": "copts for upb_proto_library()",
    },
)

def upb_proto_library_copts_impl(ctx):
    return UpbProtoLibraryCoptsInfo(copts = ctx.attr.copts)

upb_proto_library_copts = rule(
    implementation = upb_proto_library_copts_impl,
    attrs = {"copts": attr.string_list(default = [])},
)

# upb_proto_library / upb_proto_reflection_library shared code #################

GeneratedSrcsInfo = provider(
    "Provides generated headers and sources",
    fields = {
        "srcs": "list of srcs",
        "hdrs": "list of hdrs",
        "thunks": "Experimental, do not use. List of srcs defining C API. Incompatible with hdrs.",
        "includes": "list of extra includes",
    },
)

def _concat_lists(lists):
    ret = []
    for lst in lists:
        ret = ret + lst
    return ret

def _merge_generated_srcs(srcs):
    return GeneratedSrcsInfo(
        srcs = _concat_lists([s.srcs for s in srcs]),
        hdrs = _concat_lists([s.hdrs for s in srcs]),
        thunks = _concat_lists([s.thunks for s in srcs]),
        includes = _concat_lists([s.includes for s in srcs]),
    )

UpbWrappedCcInfo = provider("Provider for cc_info for protos", fields = ["cc_info", "cc_info_with_thunks"])

def _merge_wrapped_cc_infos(infos, cc_infos):
    return UpbWrappedCcInfo(
        cc_info = cc_common.merge_cc_infos(
            direct_cc_infos = cc_infos + [info.cc_info for info in infos],
        ),
        cc_info_with_thunks = cc_common.merge_cc_infos(
            direct_cc_infos = [info.cc_info_with_thunks for info in infos],
        ),
    )

_UpbDefsWrappedCcInfo = provider("Provider for cc_info for protos", fields = ["cc_info"])
_UpbWrappedGeneratedSrcsInfo = provider("Provider for generated sources", fields = ["srcs"])
_WrappedDefsGeneratedSrcsInfo = provider(
    "Provider for generated reflective sources",
    fields = ["srcs"],
)

def _generate_upb_protos(ctx, generator, proto_info, proto_sources):
    if len(proto_sources) == 0:
        return GeneratedSrcsInfo(srcs = [], hdrs = [], thunks = [], includes = [])

    ext = "." + generator
    tool = getattr(ctx.executable, "_gen_" + generator)
    srcs = [_generate_output_file(ctx, name, ext + ".c") for name in proto_sources]
    hdrs = [_generate_output_file(ctx, name, ext + ".h") for name in proto_sources]
    thunks = []
    if generator == "upb":
        thunks = [_generate_output_file(ctx, name, ext + ".thunks.c") for name in proto_sources]
    transitive_sets = proto_info.transitive_descriptor_sets.to_list()

    args = ctx.actions.args()
    args.use_param_file(param_file_arg = "@%s")
    args.set_param_file_format("multiline")

    args.add("--" + generator + "_out=" + _get_real_root(ctx, srcs[0]))
    args.add("--plugin=protoc-gen-" + generator + "=" + tool.path)
    args.add("--descriptor_set_in=" + ctx.configuration.host_path_separator.join([f.path for f in transitive_sets]))
    args.add_all(proto_sources, map_each = _get_real_short_path)

    ctx.actions.run(
        inputs = depset(
            direct = [proto_info.direct_descriptor_set],
            transitive = [proto_info.transitive_descriptor_sets],
        ),
        tools = [tool],
        outputs = srcs + hdrs,
        executable = ctx.executable._protoc,
        arguments = [args],
        progress_message = "Generating upb protos for :" + ctx.label.name,
        mnemonic = "GenUpbProtos",
    )
    if generator == "upb":
        ctx.actions.run_shell(
            inputs = hdrs,
            outputs = thunks,
            command = " && ".join([
                "sed 's/UPB_INLINE //' {} > {}".format(hdr.path, thunk.path)
                for (hdr, thunk) in zip(hdrs, thunks)
            ]),
            progress_message = "Generating thunks for upb protos API for: " + ctx.label.name,
            mnemonic = "GenUpbProtosThunks",
        )
    return GeneratedSrcsInfo(
        srcs = srcs,
        hdrs = hdrs,
        thunks = thunks,
        includes = [_generate_include_path(proto_sources[0], hdrs[0], ext + ".h")],
    )

def _upb_proto_rule_impl(ctx):
    if len(ctx.attr.deps) != 1:
        fail("only one deps dependency allowed.")
    dep = ctx.attr.deps[0]

    if _WrappedDefsGeneratedSrcsInfo in dep:
        srcs = dep[_WrappedDefsGeneratedSrcsInfo].srcs
    elif _UpbWrappedGeneratedSrcsInfo in dep:
        srcs = dep[_UpbWrappedGeneratedSrcsInfo].srcs
    else:
        fail("proto_library rule must generate _UpbWrappedGeneratedSrcsInfo or " +
             "_WrappedDefsGeneratedSrcsInfo (aspect should have handled this).")

    if _UpbDefsWrappedCcInfo in dep:
        cc_info = dep[_UpbDefsWrappedCcInfo].cc_info
    elif UpbWrappedCcInfo in dep:
        cc_info = dep[UpbWrappedCcInfo].cc_info
    else:
        fail("proto_library rule must generate UpbWrappedCcInfo or " +
             "_UpbDefsWrappedCcInfo (aspect should have handled this).")

    lib = cc_info.linking_context.linker_inputs.to_list()[0].libraries[0]
    files = _filter_none([
        lib.static_library,
        lib.pic_static_library,
        lib.dynamic_library,
    ])
    return [
        DefaultInfo(files = depset(files + srcs.hdrs + srcs.srcs)),
        srcs,
        cc_info,
    ]

def _generate_name(ctx, generator, thunks = False):
    if thunks:
        return ctx.rule.attr.name + "." + generator + ".thunks"
    return ctx.rule.attr.name + "." + generator

def _get_dep_cc_info(target, ctx, generator):
    deps = ctx.rule.attr.deps + getattr(ctx.attr, "_" + generator)
    dep_ccinfos = [dep[CcInfo] for dep in deps if CcInfo in dep]
    dep_ccinfos += [dep[_UpbDefsWrappedCcInfo].cc_info for dep in deps if _UpbDefsWrappedCcInfo in dep]

    dep_wrapped_infos = [dep[UpbWrappedCcInfo] for dep in deps if UpbWrappedCcInfo in dep]
    if generator == "upbdefs":
        if UpbWrappedCcInfo not in target:
            fail("Target should have UpbWrappedCcInfo provider")
        dep_wrapped_infos.append(target[UpbWrappedCcInfo])

    return _merge_wrapped_cc_infos(dep_wrapped_infos, dep_ccinfos)

def _compile_upb_protos(ctx, files, generator, dep_wrapped_ccinfo, cc_provider):
    cc_info = _cc_library_func(
        ctx = ctx,
        name = _generate_name(ctx, generator),
        hdrs = files.hdrs,
        srcs = files.srcs,
        includes = files.includes,
        copts = ctx.attr._copts[UpbProtoLibraryCoptsInfo].copts,
        dep_ccinfos = [dep_wrapped_ccinfo.cc_info],
    )

    if files.thunks:
        cc_info_with_thunks = _cc_library_func(
            ctx = ctx,
            name = _generate_name(ctx, generator, files.thunks),
            hdrs = [],
            srcs = files.thunks,
            includes = files.includes,
            copts = ctx.attr._copts[UpbProtoLibraryCoptsInfo].copts,
            dep_ccinfos = [dep_wrapped_ccinfo.cc_info, cc_info],
        )
        return cc_provider(
            cc_info = cc_info,
            cc_info_with_thunks = cc_info_with_thunks,
        )
    else:
        return cc_provider(
            cc_info = cc_info,
        )

def _get_hint_providers(ctx, generator):
    if generator not in _GENERATORS:
        fail("Please add new generator '{}' to _GENERATORS list".format(generator))

    possible_owners = []
    for generator in _GENERATORS:
        possible_owners.append(ctx.label.relative(_generate_name(ctx, generator)))
        possible_owners.append(ctx.label.relative(_generate_name(ctx, generator, thunks = True)))

    if hasattr(cc_common, "CcSharedLibraryHintInfo"):
        return [cc_common.CcSharedLibraryHintInfo(owners = possible_owners)]
    elif hasattr(cc_common, "CcSharedLibraryHintInfo_6_X_constructor_do_not_use"):
        # This branch can be deleted once 6.X is not supported by upb rules
        return [cc_common.CcSharedLibraryHintInfo_6_X_constructor_do_not_use(owners = possible_owners)]

    return []

def _upb_proto_aspect_impl(target, ctx, generator, cc_provider, file_provider, provide_cc_shared_library_hints = True):
    dep_wrapped_ccinfo = _get_dep_cc_info(target, ctx, generator)
    if not getattr(ctx.rule.attr, "srcs", []):
        # This target doesn't declare any sources, reexport all its deps instead.
        # This is known as an "alias library":
        #    https://bazel.build/reference/be/protocol-buffer#proto_library.srcs
        files = _merge_generated_srcs([dep[file_provider].srcs for dep in ctx.rule.attr.deps])
        wrapped_cc_info = dep_wrapped_ccinfo
    else:
        proto_info = target[ProtoInfo]
        files = _generate_upb_protos(
            ctx,
            generator,
            proto_info,
            proto_info.direct_sources,
        )
        wrapped_cc_info = _compile_upb_protos(
            ctx,
            files,
            generator,
            dep_wrapped_ccinfo,
            cc_provider,
        )

    hints = _get_hint_providers(ctx, generator) if provide_cc_shared_library_hints else []

    return hints + [
        file_provider(srcs = files),
        wrapped_cc_info,
    ]

_GENERATORS = ["upb", "upbdefs"]

def upb_proto_library_aspect_impl(target, ctx):
    return _upb_proto_aspect_impl(target, ctx, "upb", UpbWrappedCcInfo, _UpbWrappedGeneratedSrcsInfo)

def _upb_proto_reflection_library_aspect_impl(target, ctx):
    return _upb_proto_aspect_impl(target, ctx, "upbdefs", _UpbDefsWrappedCcInfo, _WrappedDefsGeneratedSrcsInfo, provide_cc_shared_library_hints = False)

# upb_proto_library() ##########################################################

def _get_upb_proto_library_aspect_provides():
    provides = [
        UpbWrappedCcInfo,
        _UpbWrappedGeneratedSrcsInfo,
    ]

    if hasattr(cc_common, "CcSharedLibraryHintInfo"):
        provides.append(cc_common.CcSharedLibraryHintInfo)
    elif hasattr(cc_common, "CcSharedLibraryHintInfo_6_X_getter_do_not_use"):
        # This branch can be deleted once 6.X is not supported by upb rules
        provides.append(cc_common.CcSharedLibraryHintInfo_6_X_getter_do_not_use)

    return provides

upb_proto_library_aspect = aspect(
    attrs = {
        "_copts": attr.label(
            default = "//:upb_proto_library_copts__for_generated_code_only_do_not_use",
        ),
        "_gen_upb": attr.label(
            executable = True,
            cfg = "exec",
            default = "//upbc:protoc-gen-upb_stage1",
        ),
        "_protoc": attr.label(
            executable = True,
            cfg = "exec",
            default = "@com_google_protobuf//:protoc",
        ),
        "_cc_toolchain": attr.label(
            default = "@bazel_tools//tools/cpp:current_cc_toolchain",
        ),
        "_upb": attr.label_list(default = [
            "//:generated_code_support__only_for_generated_code_do_not_use__i_give_permission_to_break_me",
        ]),
        "_fasttable_enabled": attr.label(default = "//:fasttable_enabled"),
    },
    implementation = upb_proto_library_aspect_impl,
    provides = _get_upb_proto_library_aspect_provides(),
    attr_aspects = ["deps"],
    fragments = ["cpp"],
    toolchains = use_cpp_toolchain(),
    incompatible_use_toolchain_transition = True,
)

upb_proto_library = rule(
    output_to_genfiles = True,
    implementation = _upb_proto_rule_impl,
    attrs = {
        "deps": attr.label_list(
            aspects = [upb_proto_library_aspect],
            allow_rules = ["proto_library"],
            providers = [ProtoInfo],
        ),
    },
    provides = [CcInfo],
)

# upb_proto_reflection_library() ###############################################

_upb_proto_reflection_library_aspect = aspect(
    attrs = {
        "_copts": attr.label(
            default = "//:upb_proto_library_copts__for_generated_code_only_do_not_use",
        ),
        "_gen_upbdefs": attr.label(
            executable = True,
            cfg = "exec",
            default = "//upbc:protoc-gen-upbdefs",
        ),
        "_protoc": attr.label(
            executable = True,
            cfg = "exec",
            default = "@com_google_protobuf//:protoc",
        ),
        "_cc_toolchain": attr.label(
            default = "@bazel_tools//tools/cpp:current_cc_toolchain",
        ),
        "_upbdefs": attr.label_list(
            default = [
                "//:generated_reflection_support__only_for_generated_code_do_not_use__i_give_permission_to_break_me",
            ],
        ),
    },
    implementation = _upb_proto_reflection_library_aspect_impl,
    provides = [
        _UpbDefsWrappedCcInfo,
        _WrappedDefsGeneratedSrcsInfo,
    ],
    required_aspect_providers = [
        UpbWrappedCcInfo,
        _UpbWrappedGeneratedSrcsInfo,
    ],
    attr_aspects = ["deps"],
    fragments = ["cpp"],
    toolchains = use_cpp_toolchain(),
    incompatible_use_toolchain_transition = True,
)

upb_proto_reflection_library = rule(
    output_to_genfiles = True,
    implementation = _upb_proto_rule_impl,
    attrs = {
        "deps": attr.label_list(
            aspects = [
                upb_proto_library_aspect,
                _upb_proto_reflection_library_aspect,
            ],
            allow_rules = ["proto_library"],
            providers = [ProtoInfo],
        ),
    },
    provides = [CcInfo],
)<|MERGE_RESOLUTION|>--- conflicted
+++ resolved
@@ -153,12 +153,7 @@
         cc_toolchain = toolchain,
         compilation_outputs = compilation_outputs,
         linking_contexts = linking_contexts,
-<<<<<<< HEAD
         disallow_dynamic_library = cc_common.is_enabled(feature_configuration = feature_configuration, feature_name = "targets_windows") or not cc_common.is_enabled(feature_configuration = feature_configuration, feature_name = "supports_dynamic_linker"),
-        **blaze_only_args
-=======
-        disallow_dynamic_library = cc_common.is_enabled(feature_configuration = feature_configuration, feature_name = "targets_windows"),
->>>>>>> 9d923c8f
     )
 
     return CcInfo(
