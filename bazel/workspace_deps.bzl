load("@bazel_tools//tools/build_defs/repo:http.bzl", "http_archive")
load("@bazel_tools//tools/build_defs/repo:utils.bzl", "maybe")
load("//bazel:python_downloads.bzl", "python_nuget_package", "python_source_archive")

def _github_archive(repo, commit, **kwargs):
    repo_name = repo.split("/")[-1]
    http_archive(
        urls = [repo + "/archive/" + commit + ".zip"],
        strip_prefix = repo_name + "-" + commit,
        **kwargs
    )

def upb_deps():
    maybe(
        _github_archive,
        name = "com_google_absl",
        repo = "https://github.com/abseil/abseil-cpp",
        commit = "78be63686ba732b25052be15f8d6dee891c05749",  # Abseil LTS 20230125
        sha256 = "4f356a07b9ec06ef51f943928508566e992f621ed5fa4dd588865d7bed1284cd",
    )

    maybe(
        _github_archive,
        name = "com_google_protobuf",
        repo = "https://github.com/protocolbuffers/protobuf",
<<<<<<< HEAD
        commit = "81cd7f0af67dcb67ea70bf26e772314b3a9dffc4",
        sha256 = "a0dc319203fff460d862bae5be12c3e12ffeaa1b5fa8848dcfeae1755ea6664b",
=======
        commit = "214d3bf409bd16ba4123f5748f5b4c146960dda1",
        sha256 = "33d40494cbba14142b41f4f560175a315b8740954151b80b29dcdabca30de001",
>>>>>>> 28de62f4
        patches = ["@upb//bazel:protobuf.patch"],
    )

    maybe(
        _github_archive,
        name = "utf8_range",
        repo = "https://github.com/protocolbuffers/utf8_range",
        commit = "de0b4a8ff9b5d4c98108bdfe723291a33c52c54f",
        sha256 = "5da960e5e5d92394c809629a03af3c7709d2d3d0ca731dacb3a9fb4bf28f7702",
    )

    maybe(
        http_archive,
        name = "rules_pkg",
        urls = [
            "https://mirror.bazel.build/github.com/bazelbuild/rules_pkg/releases/download/0.7.0/rules_pkg-0.7.0.tar.gz",
            "https://github.com/bazelbuild/rules_pkg/releases/download/0.7.0/rules_pkg-0.7.0.tar.gz",
        ],
        sha256 = "8a298e832762eda1830597d64fe7db58178aa84cd5926d76d5b744d6558941c2",
    )

    maybe(
        _github_archive,
        name = "rules_python",
        repo = "https://github.com/bazelbuild/rules_python",
        commit = "912a5051f51581784fd64094f6bdabf93f6d698f",  # 0.14.0
        sha256 = "a3e4b4ade7c4a52e757b16a16e94d0b2640333062180cba577d81fac087a501d",
    )

    maybe(
        http_archive,
        name = "bazel_skylib",
        strip_prefix = "bazel-skylib-main",
        urls = ["https://github.com/bazelbuild/bazel-skylib/archive/main.tar.gz"],
    )

    #Python Downloads

    python_source_archive(
        name = "python-3.7.0",
        sha256 = "85bb9feb6863e04fb1700b018d9d42d1caac178559ffa453d7e6a436e259fd0d",
    )
    python_nuget_package(
        name = "nuget_python_i686_3.7.0",
        sha256 = "a8bb49fa1ca62ad55430fcafaca1b58015e22943e66b1a87d5e7cef2556c6a54",
    )
    python_nuget_package(
        name = "nuget_python_x86-64_3.7.0",
        sha256 = "66eb796a5bdb1e6787b8f655a1237a6b6964af2115b7627cf4f0032cf068b4b2",
    )
    python_nuget_package(
        name = "nuget_python_i686_3.8.0",
        sha256 = "87a6481f5eef30b42ac12c93f06f73bd0b8692f26313b76a6615d1641c4e7bca",
    )
    python_nuget_package(
        name = "nuget_python_x86-64_3.8.0",
        sha256 = "96c61321ce90dd053c8a04f305a5f6cc6d91350b862db34440e4a4f069b708a0",
    )
    python_nuget_package(
        name = "nuget_python_i686_3.9.0",
        sha256 = "229abecbe49dc08fe5709e0b31e70edfb3b88f23335ebfc2904c44f940fd59b6",
    )
    python_nuget_package(
        name = "nuget_python_x86-64_3.9.0",
        sha256 = "6af58a733e7dfbfcdd50d55788134393d6ffe7ab8270effbf724bdb786558832",
    )
    python_nuget_package(
        name = "nuget_python_i686_3.10.0",
        sha256 = "e115e102eb90ce160ab0ef7506b750a8d7ecc385bde0a496f02a54337a8bc333",
    )
    python_nuget_package(
        name = "nuget_python_x86-64_3.10.0",
        sha256 = "4474c83c25625d93e772e926f95f4cd398a0abbb52793625fa30f39af3d2cc00",
    )<|MERGE_RESOLUTION|>--- conflicted
+++ resolved
@@ -23,13 +23,8 @@
         _github_archive,
         name = "com_google_protobuf",
         repo = "https://github.com/protocolbuffers/protobuf",
-<<<<<<< HEAD
         commit = "81cd7f0af67dcb67ea70bf26e772314b3a9dffc4",
         sha256 = "a0dc319203fff460d862bae5be12c3e12ffeaa1b5fa8848dcfeae1755ea6664b",
-=======
-        commit = "214d3bf409bd16ba4123f5748f5b4c146960dda1",
-        sha256 = "33d40494cbba14142b41f4f560175a315b8740954151b80b29dcdabca30de001",
->>>>>>> 28de62f4
         patches = ["@upb//bazel:protobuf.patch"],
     )
 
