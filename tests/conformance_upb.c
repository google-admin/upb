--- conflicted
+++ resolved
@@ -7,23 +7,16 @@
 #include <stdio.h>
 #include <stdlib.h>
 #include <unistd.h>
-#include <execinfo.h>
-#include <signal.h>
 
 #include "conformance/conformance.upb.h"
-<<<<<<< HEAD
 #include "conformance/conformance.upbdefs.h"
 #include "src/google/protobuf/test_messages_proto2.upbdefs.h"
 #include "src/google/protobuf/test_messages_proto3.upbdefs.h"
 #include "upb/decode.h"
 #include "upb/encode.h"
 #include "upb/reflection.h"
+#include "upb/json_encode.h"
 #include "upb/text_encode.h"
-=======
-#include "src/google/protobuf/test_messages_proto3.upb.h"
-#include "src/google/protobuf/test_messages_proto3.upbdefs.h"
-#include "upb/json.h"
->>>>>>> 4a2b7d72
 
 int test_count = 0;
 bool verbose = false;  /* Set to true to get req/resp printed on stderr. */
@@ -74,7 +67,6 @@
   }
 }
 
-<<<<<<< HEAD
 void serialize_proto(const upb_msg *msg, const upb_msgdef *m, const ctx *c) {
   size_t len;
   char *data = upb_encode(msg, upb_msgdef_layout(m), c->arena, &len);
@@ -85,46 +77,9 @@
     static const char msg[] = "Error serializing.";
     conformance_ConformanceResponse_set_serialize_error(
         c->response, upb_strview_make(msg, strlen(msg)));
-=======
-/* Stringify "str" to ensure it is static storage duration and will outlive. */
-#define SETERR(msg, err, str) \
-  conformance_ConformanceResponse_set_##err(msg, upb_strview_makez(str))
-
-void handler(int sig) {
-  void *array[10];
-  size_t size;
-
-  size = backtrace(array, 10);
-  fprintf(stderr, "Error: signal %d:\n", sig);
-  backtrace_symbols_fd(array, size, STDERR_FILENO);
-  exit(1);
-}
-
-static const char *proto3_msg =
-    "protobuf_test_messages.proto3.TestAllTypesProto3";
-
-#include <ctype.h>
-void DoTest(
-    const conformance_ConformanceRequest* request,
-    conformance_ConformanceResponse *response,
-    upb_symtab *symtab,
-    upb_arena *arena) {
-  protobuf_test_messages_proto3_TestAllTypesProto3 *test_message;
-  upb_strview name = conformance_ConformanceRequest_message_type(request);
-  const upb_msgdef *m = upb_symtab_lookupmsg2(symtab, name.data, name.size);
-  upb_alloc *alloc = upb_arena_alloc(arena);
-  upb_status status;
-
-  upb_status_clear(&status);
-
-  if (!m || !strview_eql(name, proto3_msg)) {
-    SETERR(response, skipped, "Only proto3 for now.");
-    return;
->>>>>>> 4a2b7d72
-  }
-}
-
-<<<<<<< HEAD
+  }
+}
+
 void serialize_text(const upb_msg *msg, const upb_msgdef *m, const ctx *c) {
   size_t len;
   size_t len2;
@@ -140,51 +95,34 @@
   conformance_ConformanceResponse_set_text_payload(
       c->response, upb_strview_make(data, len));
 }
-=======
-  switch (conformance_ConformanceRequest_payload_case(request)) {
-    case conformance_ConformanceRequest_payload_protobuf_payload: {
-      upb_strview payload;
-
-      payload = conformance_ConformanceRequest_protobuf_payload(request);
-      test_message = protobuf_test_messages_proto3_TestAllTypesProto3_parse(
-          payload.data, payload.size, arena);
-
-      if (!test_message) {
-        SETERR(response, parse_error, "Error parsing proto input.");
-        return;
-      }
-      break;
-    }
-
-    case conformance_ConformanceRequest_payload_json_payload: {
-      upb_strview json = conformance_ConformanceRequest_json_payload(request);
-      int options = conformance_ConformanceRequest_test_category(request) ==
-                            conformance_JSON_IGNORE_UNKNOWN_PARSING_TEST
-                        ? UPB_JSON_IGNORE_UNKNOWN
-                        : 0;
-      size_t bin_size;
-      char *bin_buf;
-
-      bin_buf = upb_jsontobinary(json.data, json.size, m, symtab, options, 32,
-                                 alloc, &bin_size, &status);
-
-      if (!bin_buf) {
-        SETERR(response, parse_error,
-               upb_strdup(upb_status_errmsg(&status), alloc));
-        return;
-      }
-
-      test_message = protobuf_test_messages_proto3_TestAllTypesProto3_parse(
-          bin_buf, bin_size, arena);
-
-      if (!test_message) {
-        SETERR(response, parse_error, "Error parsing protobuf from JSON.");
-        return;
-      }
-
-      break;
-    }
->>>>>>> 4a2b7d72
+
+void serialize_json(const upb_msg *msg, const upb_msgdef *m, const ctx *c) {
+  size_t len;
+  size_t len2;
+  int opts = 0;
+  char *data;
+  upb_status status;
+
+  upb_status_clear(&status);
+  if (!conformance_ConformanceRequest_print_unknown_fields(c->request)) {
+    opts |= UPB_TXTENC_SKIPUNKNOWN;
+  }
+
+  len = upb_json_encode(msg, m, c->symtab, opts, NULL, 0, &status);
+
+  if (len == -1) {
+    static const char msg[] = "Error serializing.";
+    conformance_ConformanceResponse_set_serialize_error(
+        c->response, upb_strview_make(msg, strlen(msg)));
+    return;
+  }
+
+  data = upb_arena_malloc(c->arena, len + 1);
+  len2 = upb_json_encode(msg, m, c->symtab, opts, data, len + 1, &status);
+  assert(len == len2);
+  conformance_ConformanceResponse_set_json_payload(
+      c->response, upb_strview_make(data, len));
+}
 
 bool parse_input(upb_msg *msg, const upb_msgdef *m, const ctx* c) {
   switch (conformance_ConformanceRequest_payload_case(c->request)) {
@@ -194,15 +132,10 @@
       fprintf(stderr, "conformance_upb: Request didn't have payload.\n");
       return false;
     default: {
-<<<<<<< HEAD
       static const char msg[] = "Unsupported input format.";
       conformance_ConformanceResponse_set_skipped(
           c->response, upb_strview_make(msg, strlen(msg)));
       return false;
-=======
-      SETERR(response, skipped, "Unsupported input format.");
-      return;
->>>>>>> 4a2b7d72
     }
   }
 }
@@ -212,40 +145,20 @@
     case conformance_UNSPECIFIED:
       fprintf(stderr, "conformance_upb: Unspecified output format.\n");
       exit(1);
-<<<<<<< HEAD
     case conformance_PROTOBUF:
       serialize_proto(msg, m, c);
       break;
     case conformance_TEXT_FORMAT:
       serialize_text(msg, m, c);
-=======
-
-    case conformance_PROTOBUF: {
-      size_t bin_len;
-      char *bin_buf;
-
-      bin_buf = protobuf_test_messages_proto3_TestAllTypesProto3_serialize(
-          test_message, arena, &bin_len);
-
-      if (!bin_buf) {
-        SETERR(response, serialize_error, "Error serializing to binary.");
-        return;
-      }
-
-      conformance_ConformanceResponse_set_protobuf_payload(
-          response, upb_strview_make(bin_buf, bin_len));
->>>>>>> 4a2b7d72
+      break;
+    case conformance_JSON:
+      serialize_json(msg, m, c);
       break;
     default: {
-<<<<<<< HEAD
       static const char msg[] = "Unsupported output format.";
       conformance_ConformanceResponse_set_skipped(
           c->response, upb_strview_make(msg, strlen(msg)));
       break;
-=======
-      SETERR(response, skipped, "Unsupported output format.");
-      return;
->>>>>>> 4a2b7d72
     }
   }
 }
@@ -269,7 +182,6 @@
   }
 }
 
-<<<<<<< HEAD
 void debug_print(const char *label, const upb_msg *msg, const upb_msgdef *m,
                  const ctx *c) {
   char buf[512];
@@ -278,11 +190,6 @@
 }
 
 bool DoTestIo(upb_symtab *symtab) {
-=======
-bool DoTestIo(upb_symtab *symtab) {
-  upb_arena *arena;
-  upb_alloc *alloc;
->>>>>>> 4a2b7d72
   upb_status status;
   char *input;
   char *output;
@@ -307,13 +214,8 @@
   c.request = conformance_ConformanceRequest_parse(input, input_size, c.arena);
   c.response = conformance_ConformanceResponse_new(c.arena);
 
-<<<<<<< HEAD
   if (c.request) {
     DoTest(&c);
-=======
-  if (request) {
-    DoTest(request, response, symtab, arena);
->>>>>>> 4a2b7d72
   } else {
     fprintf(stderr, "conformance_upb: parse of ConformanceRequest failed: %s\n",
             upb_status_errmsg(&status));
@@ -343,22 +245,14 @@
 int main(void) {
   upb_symtab *symtab = upb_symtab_new();
 
-<<<<<<< HEAD
   protobuf_test_messages_proto2_TestAllTypesProto2_getmsgdef(symtab);
   protobuf_test_messages_proto3_TestAllTypesProto3_getmsgdef(symtab);
-=======
-  protobuf_test_messages_proto3_TestAllTypesProto3_getmsgdef(symtab);
-  signal(SIGSEGV, handler);
->>>>>>> 4a2b7d72
 
   while (1) {
     if (!DoTestIo(symtab)) {
       fprintf(stderr, "conformance_upb: received EOF from test runner "
                       "after %d tests, exiting\n", test_count);
-      break;
-    }
-  }
-
-  upb_symtab_free(symtab);
-  return 0;
+      return 0;
+    }
+  }
 }