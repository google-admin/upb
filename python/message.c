// Protocol Buffers - Google's data interchange format
// Copyright 2023 Google LLC.  All rights reserved.
// https://developers.google.com/protocol-buffers/
//
// Redistribution and use in source and binary forms, with or without
// modification, are permitted provided that the following conditions are
// met:
//
//     * Redistributions of source code must retain the above copyright
// notice, this list of conditions and the following disclaimer.
//     * Redistributions in binary form must reproduce the above
// copyright notice, this list of conditions and the following disclaimer
// in the documentation and/or other materials provided with the
// distribution.
//     * Neither the name of Google LLC nor the names of its
// contributors may be used to endorse or promote products derived from
// this software without specific prior written permission.
//
// THIS SOFTWARE IS PROVIDED BY THE COPYRIGHT HOLDERS AND CONTRIBUTORS
// "AS IS" AND ANY EXPRESS OR IMPLIED WARRANTIES, INCLUDING, BUT NOT
// LIMITED TO, THE IMPLIED WARRANTIES OF MERCHANTABILITY AND FITNESS FOR
// A PARTICULAR PURPOSE ARE DISCLAIMED. IN NO EVENT SHALL THE COPYRIGHT
// OWNER OR CONTRIBUTORS BE LIABLE FOR ANY DIRECT, INDIRECT, INCIDENTAL,
// SPECIAL, EXEMPLARY, OR CONSEQUENTIAL DAMAGES (INCLUDING, BUT NOT
// LIMITED TO, PROCUREMENT OF SUBSTITUTE GOODS OR SERVICES; LOSS OF USE,
// DATA, OR PROFITS; OR BUSINESS INTERRUPTION) HOWEVER CAUSED AND ON ANY
// THEORY OF LIABILITY, WHETHER IN CONTRACT, STRICT LIABILITY, OR TORT
// (INCLUDING NEGLIGENCE OR OTHERWISE) ARISING IN ANY WAY OUT OF THE USE
// OF THIS SOFTWARE, EVEN IF ADVISED OF THE POSSIBILITY OF SUCH DAMAGE.

#include "python/message.h"

#include "python/convert.h"
#include "python/descriptor.h"
#include "python/extension_dict.h"
#include "python/map.h"
#include "python/repeated.h"
#include "upb/message/copy.h"
#include "upb/reflection/def.h"
#include "upb/reflection/message.h"
#include "upb/text/encode.h"
#include "upb/util/required_fields.h"

static const upb_MessageDef* PyUpb_MessageMeta_GetMsgdef(PyObject* cls);
static PyObject* PyUpb_MessageMeta_GetAttr(PyObject* self, PyObject* name);

// -----------------------------------------------------------------------------
// CPythonBits
// -----------------------------------------------------------------------------

// This struct contains a few things that are not exposed directly through the
// limited API, but that we can get at in somewhat more roundabout ways. The
// roundabout ways are slower, so we cache the values here.
//
// These values are valid to cache in a global, even across sub-interpreters,
// because they are not pointers to interpreter state.  They are process
// globals that will be the same for any interpreter in this process.
typedef struct {
  // For each member, we note the equivalent expression that we could use in the
  // full (non-limited) API.
  newfunc type_new;            // PyTypeObject.tp_new
  destructor type_dealloc;     // PyTypeObject.tp_dealloc
  getattrofunc type_getattro;  // PyTypeObject.tp_getattro
  setattrofunc type_setattro;  // PyTypeObject.tp_setattro
  size_t type_basicsize;       // sizeof(PyHeapTypeObject)

  // While we can refer to PY_VERSION_HEX in the limited API, this will give us
  // the version of Python we were compiled against, which may be different
  // than the version we are dynamically linked against.  Here we want the
  // version that is actually running in this process.
  long python_version_hex;  // PY_VERSION_HEX
} PyUpb_CPythonBits;

// A global containing the values for this process.
PyUpb_CPythonBits cpython_bits;

destructor upb_Pre310_PyType_GetDeallocSlot(PyTypeObject* type_subclass) {
  // This is a bit desperate.  We need type_dealloc(), but PyType_GetSlot(type,
  // Py_tp_dealloc) will return subtype_dealloc().  There appears to be no way
  // whatsoever to fetch type_dealloc() through the limited API until Python
  // 3.10.
  //
  // To work around this so we attempt to find it by looking for the offset of
  // tp_dealloc in PyTypeObject, then memcpy() it directly.  This should always
  // work in practice.
  //
  // Starting with Python 3.10 on you can call PyType_GetSlot() on non-heap
  // types.  We will be able to replace all this hack with just:
  //
  //   PyType_GetSlot(&PyType_Type, Py_tp_dealloc)
  //
  destructor subtype_dealloc = PyType_GetSlot(type_subclass, Py_tp_dealloc);
  for (size_t i = 0; i < 2000; i += sizeof(uintptr_t)) {
    destructor maybe_subtype_dealloc;
    memcpy(&maybe_subtype_dealloc, (char*)type_subclass + i,
           sizeof(destructor));
    if (maybe_subtype_dealloc == subtype_dealloc) {
      destructor type_dealloc;
      memcpy(&type_dealloc, (char*)&PyType_Type + i, sizeof(destructor));
      return type_dealloc;
    }
  }
  assert(false);
  return NULL;
}

static bool PyUpb_CPythonBits_Init(PyUpb_CPythonBits* bits) {
  PyObject* bases = NULL;
  PyTypeObject* type = NULL;
  PyObject* size = NULL;
  PyObject* sys = NULL;
  PyObject* hex_version = NULL;
  bool ret = false;

  // PyType_GetSlot() only works on heap types, so we cannot use it on
  // &PyType_Type directly. Instead we create our own (temporary) type derived
  // from PyType_Type: this will inherit all of the slots from PyType_Type, but
  // as a heap type it can be queried with PyType_GetSlot().
  static PyType_Slot dummy_slots[] = {{0, NULL}};

  static PyType_Spec dummy_spec = {
      "module.DummyClass",  // tp_name
      0,  // To be filled in by size of base     // tp_basicsize
      0,  // tp_itemsize
      Py_TPFLAGS_DEFAULT,  // tp_flags
      dummy_slots,
  };

  bases = Py_BuildValue("(O)", &PyType_Type);
  if (!bases) goto err;
  type = (PyTypeObject*)PyType_FromSpecWithBases(&dummy_spec, bases);
  if (!type) goto err;

  bits->type_new = PyType_GetSlot(type, Py_tp_new);
  bits->type_dealloc = upb_Pre310_PyType_GetDeallocSlot(type);
  bits->type_getattro = PyType_GetSlot(type, Py_tp_getattro);
  bits->type_setattro = PyType_GetSlot(type, Py_tp_setattro);

  size = PyObject_GetAttrString((PyObject*)&PyType_Type, "__basicsize__");
  if (!size) goto err;
  bits->type_basicsize = PyLong_AsLong(size);
  if (bits->type_basicsize == -1) goto err;

  assert(bits->type_new);
  assert(bits->type_dealloc);
  assert(bits->type_getattro);
  assert(bits->type_setattro);

#ifndef Py_LIMITED_API
  assert(bits->type_new == PyType_Type.tp_new);
  assert(bits->type_dealloc == PyType_Type.tp_dealloc);
  assert(bits->type_getattro == PyType_Type.tp_getattro);
  assert(bits->type_setattro == PyType_Type.tp_setattro);
  assert(bits->type_basicsize == sizeof(PyHeapTypeObject));
#endif

  sys = PyImport_ImportModule("sys");
  hex_version = PyObject_GetAttrString(sys, "hexversion");
  bits->python_version_hex = PyLong_AsLong(hex_version);
  ret = true;

err:
  Py_XDECREF(bases);
  Py_XDECREF(type);
  Py_XDECREF(size);
  Py_XDECREF(sys);
  Py_XDECREF(hex_version);
  return ret;
}

// -----------------------------------------------------------------------------
// Message
// -----------------------------------------------------------------------------

// The main message object.  The type of the object (PyUpb_Message.ob_type)
// will be an instance of the PyUpb_MessageMeta type (defined below).  So the
// chain is:
//   FooMessage = MessageMeta(...)
//   foo = FooMessage()
//
// Which becomes:
//   Object             C Struct Type        Python type (ob_type)
//   -----------------  -----------------    ---------------------
//   foo                PyUpb_Message        FooMessage
//   FooMessage         PyUpb_MessageMeta    message_meta_type
//   message_meta_type  PyTypeObject         'type' in Python
//
// A message object can be in one of two states: present or non-present.  When
// a message is non-present, it stores a reference to its parent, and a write
// to any attribute will trigger the message to become present in its parent.
// The parent may also be non-present, in which case a mutation will trigger a
// chain reaction.
typedef struct PyUpb_Message {
  PyObject_HEAD;
  PyObject* arena;
  uintptr_t def;  // Tagged, low bit 1 == upb_FieldDef*, else upb_MessageDef*
  union {
    // when def is msgdef, the data for this msg.
    upb_Message* msg;
    // when def is fielddef, owning pointer to parent
    struct PyUpb_Message* parent;
  } ptr;
  PyObject* ext_dict;  // Weak pointer to extension dict, if any.
  // name->obj dict for non-present msg/map/repeated, NULL if none.
  PyUpb_WeakMap* unset_subobj_map;
  int version;
} PyUpb_Message;

static PyObject* PyUpb_Message_GetAttr(PyObject* _self, PyObject* attr);

bool PyUpb_Message_IsStub(PyUpb_Message* msg) { return msg->def & 1; }

const upb_FieldDef* PyUpb_Message_GetFieldDef(PyUpb_Message* msg) {
  assert(PyUpb_Message_IsStub(msg));
  return (void*)(msg->def & ~(uintptr_t)1);
}

static const upb_MessageDef* _PyUpb_Message_GetMsgdef(PyUpb_Message* msg) {
  return PyUpb_Message_IsStub(msg)
             ? upb_FieldDef_MessageSubDef(PyUpb_Message_GetFieldDef(msg))
             : (void*)msg->def;
}

const upb_MessageDef* PyUpb_Message_GetMsgdef(PyObject* self) {
  return _PyUpb_Message_GetMsgdef((PyUpb_Message*)self);
}

static upb_Message* PyUpb_Message_GetMsg(PyUpb_Message* self) {
  assert(!PyUpb_Message_IsStub(self));
  return self->ptr.msg;
}

bool PyUpb_Message_TryCheck(PyObject* self) {
  PyUpb_ModuleState* state = PyUpb_ModuleState_Get();
  PyObject* type = (PyObject*)Py_TYPE(self);
  return Py_TYPE(type) == state->message_meta_type;
}

bool PyUpb_Message_Verify(PyObject* self) {
  if (!PyUpb_Message_TryCheck(self)) {
    PyErr_Format(PyExc_TypeError, "Expected a message object, but got %R.",
                 self);
    return false;
  }
  return true;
}

// If the message is reified, returns it.  Otherwise, returns NULL.
// If NULL is returned, the object is empty and has no underlying data.
upb_Message* PyUpb_Message_GetIfReified(PyObject* _self) {
  PyUpb_Message* self = (void*)_self;
  return PyUpb_Message_IsStub(self) ? NULL : self->ptr.msg;
}

static PyObject* PyUpb_Message_New(PyObject* cls, PyObject* unused_args,
                                   PyObject* unused_kwargs) {
  const upb_MessageDef* msgdef = PyUpb_MessageMeta_GetMsgdef(cls);
  const upb_MiniTable* layout = upb_MessageDef_MiniTable(msgdef);
  PyUpb_Message* msg = (void*)PyType_GenericAlloc((PyTypeObject*)cls, 0);
  msg->def = (uintptr_t)msgdef;
  msg->arena = PyUpb_Arena_New();
  msg->ptr.msg = upb_Message_New(layout, PyUpb_Arena_Get(msg->arena));
  msg->unset_subobj_map = NULL;
  msg->ext_dict = NULL;
  msg->version = 0;

  PyObject* ret = &msg->ob_base;
  PyUpb_ObjCache_Add(msg->ptr.msg, ret);
  return ret;
}

/*
 * PyUpb_Message_LookupName()
 *
 * Tries to find a field or oneof named `py_name` in the message object `self`.
 * The user must pass `f` and/or `o` to indicate whether a field or a oneof name
 * is expected.  If the name is found and it has an expected type, the function
 * sets `*f` or `*o` respectively and returns true.  Otherwise returns false
 * and sets an exception of type `exc_type` if provided.
 */
static bool PyUpb_Message_LookupName(PyUpb_Message* self, PyObject* py_name,
                                     const upb_FieldDef** f,
                                     const upb_OneofDef** o,
                                     PyObject* exc_type) {
  assert(f || o);
  Py_ssize_t size;
  const char* name = NULL;
  if (PyUnicode_Check(py_name)) {
    name = PyUnicode_AsUTF8AndSize(py_name, &size);
  } else if (PyBytes_Check(py_name)) {
    PyBytes_AsStringAndSize(py_name, (char**)&name, &size);
  }
  if (!name) {
    PyErr_Format(exc_type,
                 "Expected a field name, but got non-string argument %S.",
                 py_name);
    return false;
  }
  const upb_MessageDef* msgdef = _PyUpb_Message_GetMsgdef(self);

  if (!upb_MessageDef_FindByNameWithSize(msgdef, name, size, f, o)) {
    if (exc_type) {
      PyErr_Format(exc_type, "Protocol message %s has no \"%s\" field.",
                   upb_MessageDef_Name(msgdef), name);
    }
    return false;
  }

  if (!o && !*f) {
    if (exc_type) {
      PyErr_Format(exc_type, "Expected a field name, but got oneof name %s.",
                   name);
    }
    return false;
  }

  if (!f && !*o) {
    if (exc_type) {
      PyErr_Format(exc_type, "Expected a oneof name, but got field name %s.",
                   name);
    }
    return false;
  }

  return true;
}

static bool PyUpb_Message_InitMessageMapEntry(PyObject* dst, PyObject* src) {
  if (!src || !dst) return false;

  PyObject* ok = PyObject_CallMethod(dst, "CopyFrom", "O", src);
  if (!ok) return false;
  Py_DECREF(ok);

  return true;
}

int PyUpb_Message_InitMapAttributes(PyObject* map, PyObject* value,
                                    const upb_FieldDef* f) {
  const upb_MessageDef* entry_m = upb_FieldDef_MessageSubDef(f);
  const upb_FieldDef* val_f = upb_MessageDef_Field(entry_m, 1);
  PyObject* it = NULL;
  PyObject* tmp = NULL;
  int ret = -1;
  if (upb_FieldDef_IsSubMessage(val_f)) {
    it = PyObject_GetIter(value);
    if (it == NULL) {
      PyErr_Format(PyExc_TypeError, "Argument for field %s is not iterable",
                   upb_FieldDef_FullName(f));
      goto err;
    }
    PyObject* e;
    while ((e = PyIter_Next(it)) != NULL) {
      PyObject* src = PyObject_GetItem(value, e);
      PyObject* dst = PyObject_GetItem(map, e);
      Py_DECREF(e);
      bool ok = PyUpb_Message_InitMessageMapEntry(dst, src);
      Py_XDECREF(src);
      Py_XDECREF(dst);
      if (!ok) goto err;
    }
  } else {
    tmp = PyObject_CallMethod(map, "update", "O", value);
    if (!tmp) goto err;
  }
  ret = 0;

err:
  Py_XDECREF(it);
  Py_XDECREF(tmp);
  return ret;
}

void PyUpb_Message_EnsureReified(PyUpb_Message* self);

static bool PyUpb_Message_InitMapAttribute(PyObject* _self, PyObject* name,
                                           const upb_FieldDef* f,
                                           PyObject* value) {
  PyObject* map = PyUpb_Message_GetAttr(_self, name);
  int ok = PyUpb_Message_InitMapAttributes(map, value, f);
  Py_DECREF(map);
  return ok >= 0;
}

static bool PyUpb_Message_InitRepeatedMessageAttribute(PyObject* _self,
                                                       PyObject* repeated,
                                                       PyObject* value,
                                                       const upb_FieldDef* f) {
  PyObject* it = PyObject_GetIter(value);
  if (!it) {
    PyErr_Format(PyExc_TypeError, "Argument for field %s is not iterable",
                 upb_FieldDef_FullName(f));
    return false;
  }
  PyObject* e = NULL;
  PyObject* m = NULL;
  while ((e = PyIter_Next(it)) != NULL) {
    if (PyDict_Check(e)) {
      m = PyUpb_RepeatedCompositeContainer_Add(repeated, NULL, e);
      if (!m) goto err;
    } else {
      m = PyUpb_RepeatedCompositeContainer_Add(repeated, NULL, NULL);
      if (!m) goto err;
      PyObject* merged = PyUpb_Message_MergeFrom(m, e);
      if (!merged) goto err;
      Py_DECREF(merged);
    }
    Py_DECREF(e);
    Py_DECREF(m);
    m = NULL;
  }

err:
  Py_XDECREF(it);
  Py_XDECREF(e);
  Py_XDECREF(m);
  return !PyErr_Occurred();  // Check PyIter_Next() exit.
}

static bool PyUpb_Message_InitRepeatedAttribute(PyObject* _self, PyObject* name,
                                                PyObject* value) {
  PyUpb_Message* self = (void*)_self;
  const upb_FieldDef* field;
  if (!PyUpb_Message_LookupName(self, name, &field, NULL,
                                PyExc_AttributeError)) {
    return false;
  }
  bool ok = false;
  PyObject* repeated = PyUpb_Message_GetFieldValue(_self, field);
  PyObject* tmp = NULL;
  if (!repeated) goto err;
  if (upb_FieldDef_IsSubMessage(field)) {
    if (!PyUpb_Message_InitRepeatedMessageAttribute(_self, repeated, value,
                                                    field)) {
      goto err;
    }
  } else {
    tmp = PyUpb_RepeatedContainer_Extend(repeated, value);
    if (!tmp) goto err;
  }
  ok = true;

err:
  Py_XDECREF(repeated);
  Py_XDECREF(tmp);
  return ok;
}

static PyObject* PyUpb_Message_MergePartialFrom(PyObject*, PyObject*);

static bool PyUpb_Message_InitMessageAttribute(PyObject* _self, PyObject* name,
                                               PyObject* value) {
  PyObject* submsg = PyUpb_Message_GetAttr(_self, name);
  if (!submsg) return -1;
  assert(!PyErr_Occurred());
  bool ok;
  if (PyUpb_Message_TryCheck(value)) {
    PyObject* tmp = PyUpb_Message_MergePartialFrom(submsg, value);
    ok = tmp != NULL;
    Py_XDECREF(tmp);
  } else if (PyDict_Check(value)) {
    assert(!PyErr_Occurred());
    ok = PyUpb_Message_InitAttributes(submsg, NULL, value) >= 0;
  } else {
    const upb_MessageDef* m = PyUpb_Message_GetMsgdef(_self);
    PyErr_Format(PyExc_TypeError, "Message must be initialized with a dict: %s",
                 upb_MessageDef_FullName(m));
    ok = false;
  }
  Py_DECREF(submsg);
  return ok;
}

static bool PyUpb_Message_InitScalarAttribute(upb_Message* msg,
                                              const upb_FieldDef* f,
                                              PyObject* value,
                                              upb_Arena* arena) {
  upb_MessageValue msgval;
  assert(!PyErr_Occurred());
  if (!PyUpb_PyToUpb(value, f, &msgval, arena)) return false;
  upb_Message_SetFieldByDef(msg, f, msgval, arena);
  return true;
}

int PyUpb_Message_InitAttributes(PyObject* _self, PyObject* args,
                                 PyObject* kwargs) {
  assert(!PyErr_Occurred());

  if (args != NULL && PyTuple_Size(args) != 0) {
    PyErr_SetString(PyExc_TypeError, "No positional arguments allowed");
    return -1;
  }

  if (kwargs == NULL) return 0;

  PyUpb_Message* self = (void*)_self;
  Py_ssize_t pos = 0;
  PyObject* name;
  PyObject* value;
  PyUpb_Message_EnsureReified(self);
  upb_Message* msg = PyUpb_Message_GetMsg(self);
  upb_Arena* arena = PyUpb_Arena_Get(self->arena);

  while (PyDict_Next(kwargs, &pos, &name, &value)) {
    assert(!PyErr_Occurred());
    const upb_FieldDef* f;
    assert(!PyErr_Occurred());
    if (!PyUpb_Message_LookupName(self, name, &f, NULL, PyExc_ValueError)) {
      return -1;
    }

    if (value == Py_None) continue;  // Ignored.

    assert(!PyErr_Occurred());

    if (upb_FieldDef_IsMap(f)) {
      if (!PyUpb_Message_InitMapAttribute(_self, name, f, value)) return -1;
    } else if (upb_FieldDef_IsRepeated(f)) {
      if (!PyUpb_Message_InitRepeatedAttribute(_self, name, value)) return -1;
    } else if (upb_FieldDef_IsSubMessage(f)) {
      if (!PyUpb_Message_InitMessageAttribute(_self, name, value)) return -1;
    } else {
      if (!PyUpb_Message_InitScalarAttribute(msg, f, value, arena)) return -1;
    }
    if (PyErr_Occurred()) return -1;
  }

  if (PyErr_Occurred()) return -1;
  return 0;
}

static int PyUpb_Message_Init(PyObject* _self, PyObject* args,
                              PyObject* kwargs) {
  if (args != NULL && PyTuple_Size(args) != 0) {
    PyErr_SetString(PyExc_TypeError, "No positional arguments allowed");
    return -1;
  }

  return PyUpb_Message_InitAttributes(_self, args, kwargs);
}

static PyObject* PyUpb_Message_NewStub(PyObject* parent, const upb_FieldDef* f,
                                       PyObject* arena) {
  const upb_MessageDef* sub_m = upb_FieldDef_MessageSubDef(f);
  PyObject* cls = PyUpb_Descriptor_GetClass(sub_m);

  PyUpb_Message* msg = (void*)PyType_GenericAlloc((PyTypeObject*)cls, 0);
  msg->def = (uintptr_t)f | 1;
  msg->arena = arena;
  msg->ptr.parent = (PyUpb_Message*)parent;
  msg->unset_subobj_map = NULL;
  msg->ext_dict = NULL;
  msg->version = 0;

  Py_DECREF(cls);
  Py_INCREF(parent);
  Py_INCREF(arena);
  return &msg->ob_base;
}

static bool PyUpb_Message_IsEmpty(const upb_Message* msg,
                                  const upb_MessageDef* m,
                                  const upb_DefPool* ext_pool) {
  if (!msg) return true;

  size_t iter = kUpb_Message_Begin;
  const upb_FieldDef* f;
  upb_MessageValue val;
  if (upb_Message_Next(msg, m, ext_pool, &f, &val, &iter)) return false;

  size_t len;
  (void)upb_Message_GetUnknown(msg, &len);
  return len == 0;
}

static bool PyUpb_Message_IsEqual(PyUpb_Message* m1, PyObject* _m2) {
  PyUpb_Message* m2 = (void*)_m2;
  if (m1 == m2) return true;
  if (!PyObject_TypeCheck(_m2, m1->ob_base.ob_type)) {
    return false;
  }
  const upb_MessageDef* m1_msgdef = _PyUpb_Message_GetMsgdef(m1);
#ifndef NDEBUG
  const upb_MessageDef* m2_msgdef = _PyUpb_Message_GetMsgdef(m2);
  assert(m1_msgdef == m2_msgdef);
#endif
  const upb_Message* m1_msg = PyUpb_Message_GetIfReified((PyObject*)m1);
  const upb_Message* m2_msg = PyUpb_Message_GetIfReified(_m2);
  const upb_DefPool* symtab = upb_FileDef_Pool(upb_MessageDef_File(m1_msgdef));

  const bool e1 = PyUpb_Message_IsEmpty(m1_msg, m1_msgdef, symtab);
  const bool e2 = PyUpb_Message_IsEmpty(m2_msg, m1_msgdef, symtab);
  if (e1 || e2) return e1 && e2;

  return upb_Message_IsEqual(m1_msg, m2_msg, m1_msgdef);
}

static const upb_FieldDef* PyUpb_Message_InitAsMsg(PyUpb_Message* m,
                                                   upb_Arena* arena) {
  const upb_FieldDef* f = PyUpb_Message_GetFieldDef(m);
  const upb_MessageDef* m2 = upb_FieldDef_MessageSubDef(f);
  m->ptr.msg = upb_Message_New(upb_MessageDef_MiniTable(m2), arena);
  m->def = (uintptr_t)m2;
  PyUpb_ObjCache_Add(m->ptr.msg, &m->ob_base);
  return f;
}

static void PyUpb_Message_SetField(PyUpb_Message* parent, const upb_FieldDef* f,
                                   PyUpb_Message* child, upb_Arena* arena) {
  upb_MessageValue msgval = {.msg_val = PyUpb_Message_GetMsg(child)};
  upb_Message_SetFieldByDef(PyUpb_Message_GetMsg(parent), f, msgval, arena);
  PyUpb_WeakMap_Delete(parent->unset_subobj_map, f);
  // Releases a ref previously owned by child->ptr.parent of our child.
  Py_DECREF(child);
}

/*
 * PyUpb_Message_EnsureReified()
 *
 * This implements the "expando" behavior of Python protos:
 *   foo = FooProto()
 *
 *   # The intermediate messages don't really exist, and won't be serialized.
 *   x = foo.bar.bar.bar.bar.bar.baz
 *
 *   # Now all the intermediate objects are created.
 *   foo.bar.bar.bar.bar.bar.baz = 5
 *
 * This function should be called before performing any mutation of a protobuf
 * object.
 *
 * Post-condition:
 *   PyUpb_Message_IsStub(self) is false
 */
void PyUpb_Message_EnsureReified(PyUpb_Message* self) {
  if (!PyUpb_Message_IsStub(self)) return;
  upb_Arena* arena = PyUpb_Arena_Get(self->arena);

  // This is a non-present message. We need to create a real upb_Message for
  // this object and every parent until we reach a present message.
  PyUpb_Message* child = self;
  PyUpb_Message* parent = self->ptr.parent;
  const upb_FieldDef* child_f = PyUpb_Message_InitAsMsg(child, arena);
  Py_INCREF(child);  // To avoid a special-case in PyUpb_Message_SetField().

  do {
    PyUpb_Message* next_parent = parent->ptr.parent;
    const upb_FieldDef* parent_f = NULL;
    if (PyUpb_Message_IsStub(parent)) {
      parent_f = PyUpb_Message_InitAsMsg(parent, arena);
    }
    PyUpb_Message_SetField(parent, child_f, child, arena);
    child = parent;
    child_f = parent_f;
    parent = next_parent;
  } while (child_f);

  // Releases ref previously owned by child->ptr.parent of our child.
  Py_DECREF(child);
  self->version++;
}

static void PyUpb_Message_SyncSubobjs(PyUpb_Message* self);

/*
 * PyUpb_Message_Reify()
 *
 * The message equivalent of PyUpb_*Container_Reify(), this transitions
 * the wrapper from the unset state (owning a reference on self->ptr.parent) to
 * the set state (having a non-owning pointer to self->ptr.msg).
 */
static void PyUpb_Message_Reify(PyUpb_Message* self, const upb_FieldDef* f,
                                upb_Message* msg) {
  assert(f == PyUpb_Message_GetFieldDef(self));
  if (!msg) {
    const upb_MessageDef* msgdef = PyUpb_Message_GetMsgdef((PyObject*)self);
    const upb_MiniTable* layout = upb_MessageDef_MiniTable(msgdef);
    msg = upb_Message_New(layout, PyUpb_Arena_Get(self->arena));
  }
  PyUpb_ObjCache_Add(msg, &self->ob_base);
  Py_DECREF(&self->ptr.parent->ob_base);
  self->ptr.msg = msg;  // Overwrites self->ptr.parent
  self->def = (uintptr_t)upb_FieldDef_MessageSubDef(f);
  PyUpb_Message_SyncSubobjs(self);
}

/*
 * PyUpb_Message_SyncSubobjs()
 *
 * This operation must be invoked whenever the underlying upb_Message has been
 * mutated directly in C.  This will attach any newly-present field data
 * to previously returned stub wrapper objects.
 *
 * For example:
 *   foo = FooMessage()
 *   sub = foo.submsg  # Empty, unset sub-message
 *
 *   # SyncSubobjs() is required to connect our existing 'sub' wrapper to the
 *   # newly created foo.submsg data in C.
 *   foo.MergeFrom(FooMessage(submsg={}))
 *
 * This requires that all of the new sub-objects that have appeared are owned
 * by `self`'s arena.
 */
static void PyUpb_Message_SyncSubobjs(PyUpb_Message* self) {
  PyUpb_WeakMap* subobj_map = self->unset_subobj_map;
  if (!subobj_map) return;

  upb_Message* msg = PyUpb_Message_GetMsg(self);
  intptr_t iter = PYUPB_WEAKMAP_BEGIN;
  const void* key;
  PyObject* obj;

  // The last ref to this message could disappear during iteration.
  // When we call PyUpb_*Container_Reify() below, the container will drop
  // its ref on `self`.  If that was the last ref on self, the object will be
  // deleted, and `subobj_map` along with it.  We need it to live until we are
  // done iterating.
  Py_INCREF(&self->ob_base);

  while (PyUpb_WeakMap_Next(subobj_map, &key, &obj, &iter)) {
    const upb_FieldDef* f = key;
    if (upb_FieldDef_HasPresence(f) && !upb_Message_HasFieldByDef(msg, f))
      continue;
    upb_MessageValue msgval = upb_Message_GetFieldByDef(msg, f);
    PyUpb_WeakMap_DeleteIter(subobj_map, &iter);
    if (upb_FieldDef_IsMap(f)) {
      if (!msgval.map_val) continue;
      PyUpb_MapContainer_Reify(obj, (upb_Map*)msgval.map_val);
    } else if (upb_FieldDef_IsRepeated(f)) {
      if (!msgval.array_val) continue;
      PyUpb_RepeatedContainer_Reify(obj, (upb_Array*)msgval.array_val);
    } else {
      PyUpb_Message* sub = (void*)obj;
      assert(self == sub->ptr.parent);
      PyUpb_Message_Reify(sub, f, (upb_Message*)msgval.msg_val);
    }
  }

  Py_DECREF(&self->ob_base);

  // TODO(haberman): present fields need to be iterated too if they can reach
  // a WeakMap.
}

static PyObject* PyUpb_Message_ToString(PyUpb_Message* self) {
  if (PyUpb_Message_IsStub(self)) {
    return PyUnicode_FromStringAndSize(NULL, 0);
  }
  upb_Message* msg = PyUpb_Message_GetMsg(self);
  const upb_MessageDef* msgdef = _PyUpb_Message_GetMsgdef(self);
  const upb_DefPool* symtab = upb_FileDef_Pool(upb_MessageDef_File(msgdef));
  char buf[1024];
  int options = UPB_TXTENC_SKIPUNKNOWN;
  size_t size = upb_TextEncode(msg, msgdef, symtab, options, buf, sizeof(buf));
  if (size < sizeof(buf)) {
    return PyUnicode_FromStringAndSize(buf, size);
  } else {
    char* buf2 = malloc(size + 1);
    size_t size2 = upb_TextEncode(msg, msgdef, symtab, options, buf2, size + 1);
    assert(size == size2);
    PyObject* ret = PyUnicode_FromStringAndSize(buf2, size2);
    free(buf2);
    return ret;
  }
}

static PyObject* PyUpb_Message_RichCompare(PyObject* _self, PyObject* other,
                                           int opid) {
  PyUpb_Message* self = (void*)_self;
  if (opid != Py_EQ && opid != Py_NE) {
    Py_INCREF(Py_NotImplemented);
    return Py_NotImplemented;
  }
  if (!PyObject_TypeCheck(other, Py_TYPE(self))) {
    Py_INCREF(Py_NotImplemented);
    return Py_NotImplemented;
  }
  bool ret = PyUpb_Message_IsEqual(self, other);
  if (opid == Py_NE) ret = !ret;
  return PyBool_FromLong(ret);
}

void PyUpb_Message_CacheDelete(PyObject* _self, const upb_FieldDef* f) {
  PyUpb_Message* self = (void*)_self;
  PyUpb_WeakMap_Delete(self->unset_subobj_map, f);
}

void PyUpb_Message_SetConcreteSubobj(PyObject* _self, const upb_FieldDef* f,
                                     upb_MessageValue subobj) {
  PyUpb_Message* self = (void*)_self;
  PyUpb_Message_EnsureReified(self);
  PyUpb_Message_CacheDelete(_self, f);
  upb_Message_SetFieldByDef(self->ptr.msg, f, subobj,
                            PyUpb_Arena_Get(self->arena));
}

static void PyUpb_Message_Dealloc(PyObject* _self) {
  PyUpb_Message* self = (void*)_self;

  if (PyUpb_Message_IsStub(self)) {
    PyUpb_Message_CacheDelete((PyObject*)self->ptr.parent,
                              PyUpb_Message_GetFieldDef(self));
    Py_DECREF(self->ptr.parent);
  } else {
    PyUpb_ObjCache_Delete(self->ptr.msg);
  }

  if (self->unset_subobj_map) {
    PyUpb_WeakMap_Free(self->unset_subobj_map);
  }

  Py_DECREF(self->arena);

  // We do not use PyUpb_Dealloc() here because Message is a base type and for
  // base types there is a bug we have to work around in this case (see below).
  PyTypeObject* tp = Py_TYPE(self);
  freefunc tp_free = PyType_GetSlot(tp, Py_tp_free);
  tp_free(self);

  if (cpython_bits.python_version_hex >= 0x03080000) {
    // Prior to Python 3.8 there is a bug where deallocating the type here would
    // lead to a double-decref: https://bugs.python.org/issue37879
    Py_DECREF(tp);
  }
}

PyObject* PyUpb_Message_Get(upb_Message* u_msg, const upb_MessageDef* m,
                            PyObject* arena) {
  PyObject* ret = PyUpb_ObjCache_Get(u_msg);
  if (ret) return ret;

  PyObject* cls = PyUpb_Descriptor_GetClass(m);
  // It is not safe to use PyObject_{,GC}_New() due to:
  //    https://bugs.python.org/issue35810
  PyUpb_Message* py_msg = (void*)PyType_GenericAlloc((PyTypeObject*)cls, 0);
  py_msg->arena = arena;
  py_msg->def = (uintptr_t)m;
  py_msg->ptr.msg = u_msg;
  py_msg->unset_subobj_map = NULL;
  py_msg->ext_dict = NULL;
  py_msg->version = 0;
  ret = &py_msg->ob_base;
  Py_DECREF(cls);
  Py_INCREF(arena);
  PyUpb_ObjCache_Add(u_msg, ret);
  return ret;
}

/* PyUpb_Message_GetStub()
 *
 * Non-present messages return "stub" objects that point to their parent, but
 * will materialize into real upb objects if they are mutated.
 *
 * Note: we do *not* create stubs for repeated/map fields unless the parent
 * is a stub:
 *
 *    msg = TestMessage()
 *    msg.submessage                # (A) Creates a stub
 *    msg.repeated_foo              # (B) Does *not* create a stub
 *    msg.submessage.repeated_bar   # (C) Creates a stub
 *
 * In case (B) we have some freedom: we could either create a stub, or create
 * a reified object with underlying data.  It appears that either could work
 * equally well, with no observable change to users.  There isn't a clear
 * advantage to either choice.  We choose to follow the behavior of the
 * pre-existing C++ behavior for consistency, but if it becomes apparent that
 * there would be some benefit to reversing this decision, it should be totally
 * within the realm of possibility.
 */
PyObject* PyUpb_Message_GetStub(PyUpb_Message* self,
                                const upb_FieldDef* field) {
  PyObject* _self = (void*)self;
  if (!self->unset_subobj_map) {
    self->unset_subobj_map = PyUpb_WeakMap_New();
  }
  PyObject* subobj = PyUpb_WeakMap_Get(self->unset_subobj_map, field);

  if (subobj) return subobj;

  if (upb_FieldDef_IsMap(field)) {
    subobj = PyUpb_MapContainer_NewStub(_self, field, self->arena);
  } else if (upb_FieldDef_IsRepeated(field)) {
    subobj = PyUpb_RepeatedContainer_NewStub(_self, field, self->arena);
  } else {
    subobj = PyUpb_Message_NewStub(&self->ob_base, field, self->arena);
  }
  PyUpb_WeakMap_Add(self->unset_subobj_map, field, subobj);

  assert(!PyErr_Occurred());
  return subobj;
}

PyObject* PyUpb_Message_GetPresentWrapper(PyUpb_Message* self,
                                          const upb_FieldDef* field) {
  assert(!PyUpb_Message_IsStub(self));
  upb_MutableMessageValue mutval =
      upb_Message_Mutable(self->ptr.msg, field, PyUpb_Arena_Get(self->arena));
  if (upb_FieldDef_IsMap(field)) {
    return PyUpb_MapContainer_GetOrCreateWrapper(mutval.map, field,
                                                 self->arena);
  } else {
    return PyUpb_RepeatedContainer_GetOrCreateWrapper(mutval.array, field,
                                                      self->arena);
  }
}

PyObject* PyUpb_Message_GetScalarValue(PyUpb_Message* self,
                                       const upb_FieldDef* field) {
  upb_MessageValue val;
  if (PyUpb_Message_IsStub(self)) {
    // Unset message always returns default values.
    val = upb_FieldDef_Default(field);
  } else {
    val = upb_Message_GetFieldByDef(self->ptr.msg, field);
  }
  return PyUpb_UpbToPy(val, field, self->arena);
}

/*
 * PyUpb_Message_GetFieldValue()
 *
 * Implements the equivalent of getattr(msg, field), once `field` has
 * already been resolved to a `upb_FieldDef*`.
 *
 * This may involve constructing a wrapper object for the given field, or
 * returning one that was previously constructed.  If the field is not actually
 * set, the wrapper object will be an "unset" object that is not actually
 * connected to any C data.
 */
PyObject* PyUpb_Message_GetFieldValue(PyObject* _self,
                                      const upb_FieldDef* field) {
  PyUpb_Message* self = (void*)_self;
  assert(upb_FieldDef_ContainingType(field) == PyUpb_Message_GetMsgdef(_self));
  bool submsg = upb_FieldDef_IsSubMessage(field);
  bool seq = upb_FieldDef_IsRepeated(field);

  if ((PyUpb_Message_IsStub(self) && (submsg || seq)) ||
      (submsg && !seq && !upb_Message_HasFieldByDef(self->ptr.msg, field))) {
    return PyUpb_Message_GetStub(self, field);
  } else if (seq) {
    return PyUpb_Message_GetPresentWrapper(self, field);
  } else {
    return PyUpb_Message_GetScalarValue(self, field);
  }
}

int PyUpb_Message_SetFieldValue(PyObject* _self, const upb_FieldDef* field,
                                PyObject* value, PyObject* exc) {
  PyUpb_Message* self = (void*)_self;
  assert(value);

  if (upb_FieldDef_IsSubMessage(field) || upb_FieldDef_IsRepeated(field)) {
    PyErr_Format(exc,
                 "Assignment not allowed to message, map, or repeated "
                 "field \"%s\" in protocol message object.",
                 upb_FieldDef_Name(field));
    return -1;
  }

  PyUpb_Message_EnsureReified(self);

  upb_MessageValue val;
  upb_Arena* arena = PyUpb_Arena_Get(self->arena);
  if (!PyUpb_PyToUpb(value, field, &val, arena)) {
    return -1;
  }

  upb_Message_SetFieldByDef(self->ptr.msg, field, val, arena);
  return 0;
}

int PyUpb_Message_GetVersion(PyObject* _self) {
  PyUpb_Message* self = (void*)_self;
  return self->version;
}

/*
 * PyUpb_Message_GetAttr()
 *
 * Implements:
 *   foo = msg.foo
 *
 * Attribute lookup must find both message fields and base class methods like
 * msg.SerializeToString().
 */
__attribute__((flatten)) static PyObject* PyUpb_Message_GetAttr(
    PyObject* _self, PyObject* attr) {
  PyUpb_Message* self = (void*)_self;

  // Lookup field by name.
  const upb_FieldDef* field;
  if (PyUpb_Message_LookupName(self, attr, &field, NULL, NULL)) {
    return PyUpb_Message_GetFieldValue(_self, field);
  }

  // Check base class attributes.
  assert(!PyErr_Occurred());
  PyObject* ret = PyObject_GenericGetAttr(_self, attr);
  if (ret) return ret;

  // Swallow AttributeError if it occurred and try again on the metaclass
  // to pick up class attributes.  But we have to special-case "Extensions"
  // which affirmatively returns AttributeError when a message is not
  // extendable.
  const char* name;
  if (PyErr_ExceptionMatches(PyExc_AttributeError) &&
      (name = PyUpb_GetStrData(attr)) && strcmp(name, "Extensions") != 0) {
    PyErr_Clear();
    return PyUpb_MessageMeta_GetAttr((PyObject*)Py_TYPE(_self), attr);
  }

  return NULL;
}

/*
 * PyUpb_Message_SetAttr()
 *
 * Implements:
 *   msg.foo = foo
 */
static int PyUpb_Message_SetAttr(PyObject* _self, PyObject* attr,
                                 PyObject* value) {
  PyUpb_Message* self = (void*)_self;
  const upb_FieldDef* field;
  if (!PyUpb_Message_LookupName(self, attr, &field, NULL,
                                PyExc_AttributeError)) {
    return -1;
  }

  return PyUpb_Message_SetFieldValue(_self, field, value, PyExc_AttributeError);
}

static PyObject* PyUpb_Message_HasField(PyObject* _self, PyObject* arg) {
  PyUpb_Message* self = (void*)_self;
  const upb_FieldDef* field;
  const upb_OneofDef* oneof;

  if (!PyUpb_Message_LookupName(self, arg, &field, &oneof, PyExc_ValueError)) {
    return NULL;
  }

  if (field && !upb_FieldDef_HasPresence(field)) {
    PyErr_Format(PyExc_ValueError, "Field %s does not have presence.",
                 upb_FieldDef_FullName(field));
    return NULL;
  }

  if (PyUpb_Message_IsStub(self)) Py_RETURN_FALSE;

  return PyBool_FromLong(field ? upb_Message_HasFieldByDef(self->ptr.msg, field)
                               : upb_Message_WhichOneof(self->ptr.msg, oneof) !=
                                     NULL);
}

static PyObject* PyUpb_Message_FindInitializationErrors(PyObject* _self,
                                                        PyObject* arg);

static PyObject* PyUpb_Message_IsInitializedAppendErrors(PyObject* _self,
                                                         PyObject* errors) {
  PyObject* list = PyUpb_Message_FindInitializationErrors(_self, NULL);
  if (!list) return NULL;
  bool ok = PyList_Size(list) == 0;
  PyObject* ret = NULL;
  PyObject* extend_result = NULL;
  if (!ok) {
    extend_result = PyObject_CallMethod(errors, "extend", "O", list);
    if (!extend_result) goto done;
  }
  ret = PyBool_FromLong(ok);

done:
  Py_XDECREF(list);
  Py_XDECREF(extend_result);
  return ret;
}

static PyObject* PyUpb_Message_IsInitialized(PyObject* _self, PyObject* args) {
  PyObject* errors = NULL;
  if (!PyArg_ParseTuple(args, "|O", &errors)) {
    return NULL;
  }
  if (errors) {
    // We need to collect a list of unset required fields and append it to
    // `errors`.
    return PyUpb_Message_IsInitializedAppendErrors(_self, errors);
  } else {
    // We just need to return a boolean "true" or "false" for whether all
    // required fields are set.
    upb_Message* msg = PyUpb_Message_GetIfReified(_self);
    const upb_MessageDef* m = PyUpb_Message_GetMsgdef(_self);
    const upb_DefPool* symtab = upb_FileDef_Pool(upb_MessageDef_File(m));
    bool initialized = !upb_util_HasUnsetRequired(msg, m, symtab, NULL);
    return PyBool_FromLong(initialized);
  }
}

static PyObject* PyUpb_Message_ListFieldsItemKey(PyObject* self,
                                                 PyObject* val) {
  assert(PyTuple_Check(val));
  PyObject* field = PyTuple_GetItem(val, 0);
  const upb_FieldDef* f = PyUpb_FieldDescriptor_GetDef(field);
  return PyLong_FromLong(upb_FieldDef_Number(f));
}

static PyObject* PyUpb_Message_CheckCalledFromGeneratedFile(
    PyObject* unused, PyObject* unused_arg) {
  PyErr_SetString(
      PyExc_TypeError,
      "Descriptors cannot be created directly.\n"
      "If this call came from a _pb2.py file, your generated code is out of "
      "date and must be regenerated with protoc >= 3.19.0.\n"
      "If you cannot immediately regenerate your protos, some other possible "
      "workarounds are:\n"
      " 1. Downgrade the protobuf package to 3.20.x or lower.\n"
      " 2. Set PROTOCOL_BUFFERS_PYTHON_IMPLEMENTATION=python (but this will "
      "use pure-Python parsing and will be much slower).\n"
      "\n"
      "More information: "
      "https://developers.google.com/protocol-buffers/docs/news/"
      "2022-05-06#python-updates");
  return NULL;
}

static bool PyUpb_Message_SortFieldList(PyObject* list) {
  PyUpb_ModuleState* state = PyUpb_ModuleState_Get();
  bool ok = false;
  PyObject* args = PyTuple_New(0);
  PyObject* kwargs = PyDict_New();
  PyObject* method = PyObject_GetAttrString(list, "sort");
  PyObject* call_result = NULL;
  if (!args || !kwargs || !method) goto err;
  if (PyDict_SetItemString(kwargs, "key", state->listfields_item_key) < 0) {
    goto err;
  }
  call_result = PyObject_Call(method, args, kwargs);
  if (!call_result) goto err;
  ok = true;

err:
  Py_XDECREF(method);
  Py_XDECREF(args);
  Py_XDECREF(kwargs);
  Py_XDECREF(call_result);
  return ok;
}

static PyObject* PyUpb_Message_ListFields(PyObject* _self, PyObject* arg) {
  PyObject* list = PyList_New(0);
  upb_Message* msg = PyUpb_Message_GetIfReified(_self);
  if (!msg) return list;

  size_t iter1 = kUpb_Message_Begin;
  const upb_MessageDef* m = PyUpb_Message_GetMsgdef(_self);
  const upb_DefPool* symtab = upb_FileDef_Pool(upb_MessageDef_File(m));
  const upb_FieldDef* f;
  PyObject* field_desc = NULL;
  PyObject* py_val = NULL;
  PyObject* tuple = NULL;
  upb_MessageValue val;
  uint32_t last_field = 0;
  bool in_order = true;
  while (upb_Message_Next(msg, m, symtab, &f, &val, &iter1)) {
    const uint32_t field_number = upb_FieldDef_Number(f);
    if (field_number < last_field) in_order = false;
    last_field = field_number;
    PyObject* field_desc = PyUpb_FieldDescriptor_Get(f);
    PyObject* py_val = PyUpb_Message_GetFieldValue(_self, f);
    if (!field_desc || !py_val) goto err;
    PyObject* tuple = Py_BuildValue("(NN)", field_desc, py_val);
    field_desc = NULL;
    py_val = NULL;
    if (!tuple) goto err;
    if (PyList_Append(list, tuple)) goto err;
    Py_DECREF(tuple);
    tuple = NULL;
  }

  // Users rely on fields being returned in field number order.
  if (!in_order && !PyUpb_Message_SortFieldList(list)) goto err;

  return list;

err:
  Py_XDECREF(field_desc);
  Py_XDECREF(py_val);
  Py_XDECREF(tuple);
  Py_DECREF(list);
  return NULL;
}

static PyObject* PyUpb_Message_MergeInternal(PyObject* self, PyObject* arg,
                                             bool check_required) {
  if (self->ob_type != arg->ob_type) {
    PyErr_Format(PyExc_TypeError,
                 "Parameter to MergeFrom() must be instance of same class: "
                 "expected %S got %S.",
                 Py_TYPE(self), Py_TYPE(arg));
    return NULL;
  }
  // OPT: exit if src is empty.
  PyObject* subargs = PyTuple_New(0);
  PyObject* serialized =
      check_required
          ? PyUpb_Message_SerializeToString(arg, subargs, NULL)
          : PyUpb_Message_SerializePartialToString(arg, subargs, NULL);
  Py_DECREF(subargs);
  if (!serialized) return NULL;
  PyObject* ret = PyUpb_Message_MergeFromString(self, serialized);
  Py_DECREF(serialized);
  Py_DECREF(ret);
  Py_RETURN_NONE;
}

PyObject* PyUpb_Message_MergeFrom(PyObject* self, PyObject* arg) {
  return PyUpb_Message_MergeInternal(self, arg, true);
}

static PyObject* PyUpb_Message_MergePartialFrom(PyObject* self, PyObject* arg) {
  return PyUpb_Message_MergeInternal(self, arg, false);
}

static PyObject* PyUpb_Message_Clear(PyUpb_Message* self);

static PyObject* PyUpb_Message_CopyFrom(PyObject* _self, PyObject* arg) {
  if (_self->ob_type != arg->ob_type) {
    PyErr_Format(PyExc_TypeError,
                 "Parameter to CopyFrom() must be instance of same class: "
                 "expected %S got %S.",
                 Py_TYPE(_self), Py_TYPE(arg));
    return NULL;
  }
  if (_self == arg) {
    Py_RETURN_NONE;
  }
  PyUpb_Message* self = (void*)_self;
  PyUpb_Message* other = (void*)arg;
  PyUpb_Message_EnsureReified(self);

<<<<<<< HEAD
  PyObject* tmp = PyUpb_Message_Clear(self);
  Py_DECREF(tmp);

  upb_Message_DeepCopy(self->ptr.msg, other->ptr.msg,
                       upb_MessageDef_MiniTable((const upb_MessageDef*)other->def),
                       PyUpb_Arena_Get(self->arena));
=======
  const upb_Message* other_msg = PyUpb_Message_GetIfReified((PyObject*)other);
  if (other_msg) {
    upb_Message_DeepCopy(self->ptr.msg, other_msg,
                         upb_MessageDef_MiniTable(other->def),
                         PyUpb_Arena_Get(self->arena));
  } else {
    PyObject* tmp = PyUpb_Message_Clear(self);
    Py_DECREF(tmp);
  }
>>>>>>> af17da53
  PyUpb_Message_SyncSubobjs(self);

  Py_RETURN_NONE;
}

static PyObject* PyUpb_Message_SetInParent(PyObject* _self, PyObject* arg) {
  PyUpb_Message* self = (void*)_self;
  PyUpb_Message_EnsureReified(self);
  Py_RETURN_NONE;
}

static PyObject* PyUpb_Message_UnknownFields(PyObject* _self, PyObject* arg) {
  // TODO(haberman): re-enable when unknown fields are added.
  // return PyUpb_UnknownFields_New(_self);
  PyErr_SetString(PyExc_NotImplementedError, "unknown field accessor");
  return NULL;
}

PyObject* PyUpb_Message_MergeFromString(PyObject* _self, PyObject* arg) {
  PyUpb_Message* self = (void*)_self;
  char* buf;
  Py_ssize_t size;
  PyObject* bytes = NULL;

  if (PyMemoryView_Check(arg)) {
    bytes = PyBytes_FromObject(arg);
    // Cannot fail when passed something of the correct type.
    int err = PyBytes_AsStringAndSize(bytes, &buf, &size);
    (void)err;
    assert(err >= 0);
  } else if (PyBytes_AsStringAndSize(arg, &buf, &size) < 0) {
    return NULL;
  }

  PyUpb_Message_EnsureReified(self);
  const upb_MessageDef* msgdef = _PyUpb_Message_GetMsgdef(self);
  const upb_FileDef* file = upb_MessageDef_File(msgdef);
  const upb_ExtensionRegistry* extreg =
      upb_DefPool_ExtensionRegistry(upb_FileDef_Pool(file));
  const upb_MiniTable* layout = upb_MessageDef_MiniTable(msgdef);
  upb_Arena* arena = PyUpb_Arena_Get(self->arena);
  PyUpb_ModuleState* state = PyUpb_ModuleState_Get();
  int options = upb_DecodeOptions_MaxDepth(
      state->allow_oversize_protos ? UINT16_MAX
                                   : kUpb_WireFormat_DefaultDepthLimit);
  upb_DecodeStatus status =
      upb_Decode(buf, size, self->ptr.msg, layout, extreg, options, arena);
  Py_XDECREF(bytes);
  if (status != kUpb_DecodeStatus_Ok) {
    PyErr_Format(state->decode_error_class, "Error parsing message");
    return NULL;
  }
  PyUpb_Message_SyncSubobjs(self);
  return PyLong_FromSsize_t(size);
}

static PyObject* PyUpb_Message_ParseFromString(PyObject* self, PyObject* arg) {
  PyObject* tmp = PyUpb_Message_Clear((PyUpb_Message*)self);
  Py_DECREF(tmp);
  return PyUpb_Message_MergeFromString(self, arg);
}

static PyObject* PyUpb_Message_ByteSize(PyObject* self, PyObject* args) {
  // TODO(https://github.com/protocolbuffers/upb/issues/462): At the moment upb
  // does not have a "byte size" function, so we just serialize to string and
  // get the size of the string.
  PyObject* subargs = PyTuple_New(0);
  PyObject* serialized = PyUpb_Message_SerializeToString(self, subargs, NULL);
  Py_DECREF(subargs);
  if (!serialized) return NULL;
  size_t size = PyBytes_Size(serialized);
  Py_DECREF(serialized);
  return PyLong_FromSize_t(size);
}

static PyObject* PyUpb_Message_Clear(PyUpb_Message* self) {
  PyUpb_Message_EnsureReified(self);
  const upb_MessageDef* msgdef = _PyUpb_Message_GetMsgdef(self);
  PyUpb_WeakMap* subobj_map = self->unset_subobj_map;

  if (subobj_map) {
    upb_Message* msg = PyUpb_Message_GetMsg(self);
    (void)msg;  // Suppress unused warning when asserts are disabled.
    intptr_t iter = PYUPB_WEAKMAP_BEGIN;
    const void* key;
    PyObject* obj;

    while (PyUpb_WeakMap_Next(subobj_map, &key, &obj, &iter)) {
      const upb_FieldDef* f = key;
      PyUpb_WeakMap_DeleteIter(subobj_map, &iter);
      if (upb_FieldDef_IsMap(f)) {
        assert(upb_Message_GetFieldByDef(msg, f).map_val == NULL);
        PyUpb_MapContainer_Reify(obj, NULL);
      } else if (upb_FieldDef_IsRepeated(f)) {
        assert(upb_Message_GetFieldByDef(msg, f).array_val == NULL);
        PyUpb_RepeatedContainer_Reify(obj, NULL);
      } else {
        assert(!upb_Message_HasFieldByDef(msg, f));
        PyUpb_Message* sub = (void*)obj;
        assert(self == sub->ptr.parent);
        PyUpb_Message_Reify(sub, f, NULL);
      }
    }
  }

  upb_Message_ClearByDef(self->ptr.msg, msgdef);
  Py_RETURN_NONE;
}

void PyUpb_Message_DoClearField(PyObject* _self, const upb_FieldDef* f) {
  PyUpb_Message* self = (void*)_self;
  PyUpb_Message_EnsureReified((PyUpb_Message*)self);

  // We must ensure that any stub object is reified so its parent no longer
  // points to us.
  PyObject* sub = self->unset_subobj_map
                      ? PyUpb_WeakMap_Get(self->unset_subobj_map, f)
                      : NULL;

  if (upb_FieldDef_IsMap(f)) {
    // For maps we additionally have to invalidate any iterators.  So we need
    // to get an object even if it's reified.
    if (!sub) {
      sub = PyUpb_Message_GetFieldValue(_self, f);
    }
    PyUpb_MapContainer_EnsureReified(sub);
    PyUpb_MapContainer_Invalidate(sub);
  } else if (upb_FieldDef_IsRepeated(f)) {
    if (sub) {
      PyUpb_RepeatedContainer_EnsureReified(sub);
    }
  } else if (upb_FieldDef_IsSubMessage(f)) {
    if (sub) {
      PyUpb_Message_EnsureReified((PyUpb_Message*)sub);
    }
  }

  Py_XDECREF(sub);
  upb_Message_ClearFieldByDef(self->ptr.msg, f);
}

static PyObject* PyUpb_Message_ClearExtension(PyObject* _self, PyObject* arg) {
  PyUpb_Message* self = (void*)_self;
  PyUpb_Message_EnsureReified(self);
  const upb_FieldDef* f = PyUpb_Message_GetExtensionDef(_self, arg);
  if (!f) return NULL;
  PyUpb_Message_DoClearField(_self, f);
  Py_RETURN_NONE;
}

static PyObject* PyUpb_Message_ClearField(PyObject* _self, PyObject* arg) {
  PyUpb_Message* self = (void*)_self;

  // We always need EnsureReified() here (even for an unset message) to
  // preserve behavior like:
  //   msg = FooMessage()
  //   msg.foo.Clear()
  //   assert msg.HasField("foo")
  PyUpb_Message_EnsureReified(self);

  const upb_FieldDef* f;
  const upb_OneofDef* o;
  if (!PyUpb_Message_LookupName(self, arg, &f, &o, PyExc_ValueError)) {
    return NULL;
  }

  if (o) f = upb_Message_WhichOneof(self->ptr.msg, o);
  if (f) PyUpb_Message_DoClearField(_self, f);
  Py_RETURN_NONE;
}

static PyObject* PyUpb_Message_DiscardUnknownFields(PyUpb_Message* self,
                                                    PyObject* arg) {
  PyUpb_Message_EnsureReified(self);
  const upb_MessageDef* msgdef = _PyUpb_Message_GetMsgdef(self);
  upb_Message_DiscardUnknown(self->ptr.msg, msgdef, 64);
  Py_RETURN_NONE;
}

static PyObject* PyUpb_Message_FindInitializationErrors(PyObject* _self,
                                                        PyObject* arg) {
  PyUpb_Message* self = (void*)_self;
  upb_Message* msg = PyUpb_Message_GetIfReified(_self);
  const upb_MessageDef* msgdef = _PyUpb_Message_GetMsgdef(self);
  const upb_DefPool* ext_pool = upb_FileDef_Pool(upb_MessageDef_File(msgdef));
  upb_FieldPathEntry* fields;
  PyObject* ret = PyList_New(0);
  if (upb_util_HasUnsetRequired(msg, msgdef, ext_pool, &fields)) {
    char* buf = NULL;
    size_t size = 0;
    assert(fields->field);
    while (fields->field) {
      upb_FieldPathEntry* field = fields;
      size_t need = upb_FieldPath_ToText(&fields, buf, size);
      if (need >= size) {
        fields = field;
        size = size ? size * 2 : 16;
        while (size <= need) size *= 2;
        buf = realloc(buf, size);
        need = upb_FieldPath_ToText(&fields, buf, size);
        assert(size > need);
      }
      PyObject* str = PyUnicode_FromString(buf);
      PyList_Append(ret, str);
      Py_DECREF(str);
    }
    free(buf);
  }
  return ret;
}

static PyObject* PyUpb_Message_FromString(PyObject* cls, PyObject* serialized) {
  PyObject* ret = NULL;
  PyObject* length = NULL;

  ret = PyObject_CallObject(cls, NULL);
  if (ret == NULL) goto err;
  length = PyUpb_Message_MergeFromString(ret, serialized);
  if (length == NULL) goto err;

done:
  Py_XDECREF(length);
  return ret;

err:
  Py_XDECREF(ret);
  ret = NULL;
  goto done;
}

const upb_FieldDef* PyUpb_Message_GetExtensionDef(PyObject* _self,
                                                  PyObject* key) {
  const upb_FieldDef* f = PyUpb_FieldDescriptor_GetDef(key);
  if (!f) {
    PyErr_Clear();
    PyErr_Format(PyExc_KeyError, "Object %R is not a field descriptor\n", key);
    return NULL;
  }
  if (!upb_FieldDef_IsExtension(f)) {
    PyErr_Format(PyExc_KeyError, "Field %s is not an extension\n",
                 upb_FieldDef_FullName(f));
    return NULL;
  }
  const upb_MessageDef* msgdef = PyUpb_Message_GetMsgdef(_self);
  if (upb_FieldDef_ContainingType(f) != msgdef) {
    PyErr_Format(PyExc_KeyError, "Extension doesn't match (%s vs %s)",
                 upb_MessageDef_FullName(msgdef), upb_FieldDef_FullName(f));
    return NULL;
  }
  return f;
}

static PyObject* PyUpb_Message_HasExtension(PyObject* _self,
                                            PyObject* ext_desc) {
  upb_Message* msg = PyUpb_Message_GetIfReified(_self);
  const upb_FieldDef* f = PyUpb_Message_GetExtensionDef(_self, ext_desc);
  if (!f) return NULL;
  if (upb_FieldDef_IsRepeated(f)) {
    PyErr_SetString(PyExc_KeyError,
                    "Field is repeated. A singular method is required.");
    return NULL;
  }
  if (!msg) Py_RETURN_FALSE;
  return PyBool_FromLong(upb_Message_HasFieldByDef(msg, f));
}

void PyUpb_Message_ReportInitializationErrors(const upb_MessageDef* msgdef,
                                              PyObject* errors, PyObject* exc) {
  PyObject* comma = PyUnicode_FromString(",");
  PyObject* missing_fields = NULL;
  if (!comma) goto done;
  missing_fields = PyUnicode_Join(comma, errors);
  if (!missing_fields) goto done;
  PyErr_Format(exc, "Message %s is missing required fields: %U",
               upb_MessageDef_FullName(msgdef), missing_fields);
done:
  Py_XDECREF(comma);
  Py_XDECREF(missing_fields);
  Py_DECREF(errors);
}

PyObject* PyUpb_Message_SerializeInternal(PyObject* _self, PyObject* args,
                                          PyObject* kwargs,
                                          bool check_required) {
  PyUpb_Message* self = (void*)_self;
  if (!PyUpb_Message_Verify((PyObject*)self)) return NULL;
  static const char* kwlist[] = {"deterministic", NULL};
  int deterministic = 0;
  if (!PyArg_ParseTupleAndKeywords(args, kwargs, "|p", (char**)(kwlist),
                                   &deterministic)) {
    return NULL;
  }

  const upb_MessageDef* msgdef = _PyUpb_Message_GetMsgdef(self);
  if (PyUpb_Message_IsStub(self)) {
    // Nothing to serialize, but we do have to check whether the message is
    // initialized.
    PyUpb_ModuleState* state = PyUpb_ModuleState_Get();
    PyObject* errors = PyUpb_Message_FindInitializationErrors(_self, NULL);
    if (!errors) return NULL;
    if (PyList_Size(errors) == 0) {
      Py_DECREF(errors);
      return PyBytes_FromStringAndSize(NULL, 0);
    }
    PyUpb_Message_ReportInitializationErrors(msgdef, errors,
                                             state->encode_error_class);
    return NULL;
  }

  upb_Arena* arena = upb_Arena_New();
  const upb_MiniTable* layout = upb_MessageDef_MiniTable(msgdef);
  size_t size = 0;
  // Python does not currently have any effective limit on serialization depth.
  int options = upb_EncodeOptions_MaxDepth(UINT16_MAX);
  if (check_required) options |= kUpb_EncodeOption_CheckRequired;
  if (deterministic) options |= kUpb_EncodeOption_Deterministic;
  char* pb;
  upb_EncodeStatus status =
      upb_Encode(self->ptr.msg, layout, options, arena, &pb, &size);
  PyObject* ret = NULL;

  if (status != kUpb_EncodeStatus_Ok) {
    PyUpb_ModuleState* state = PyUpb_ModuleState_Get();
    PyObject* errors = PyUpb_Message_FindInitializationErrors(_self, NULL);
    if (PyList_Size(errors) != 0) {
      PyUpb_Message_ReportInitializationErrors(msgdef, errors,
                                               state->encode_error_class);
    } else {
      PyErr_Format(state->encode_error_class, "Failed to serialize proto");
    }
    goto done;
  }

  ret = PyBytes_FromStringAndSize(pb, size);

done:
  upb_Arena_Free(arena);
  return ret;
}

PyObject* PyUpb_Message_SerializeToString(PyObject* _self, PyObject* args,
                                          PyObject* kwargs) {
  return PyUpb_Message_SerializeInternal(_self, args, kwargs, true);
}

PyObject* PyUpb_Message_SerializePartialToString(PyObject* _self,
                                                 PyObject* args,
                                                 PyObject* kwargs) {
  return PyUpb_Message_SerializeInternal(_self, args, kwargs, false);
}

static PyObject* PyUpb_Message_WhichOneof(PyObject* _self, PyObject* name) {
  PyUpb_Message* self = (void*)_self;
  const upb_OneofDef* o;
  if (!PyUpb_Message_LookupName(self, name, NULL, &o, PyExc_ValueError)) {
    return NULL;
  }
  upb_Message* msg = PyUpb_Message_GetIfReified(_self);
  if (!msg) Py_RETURN_NONE;
  const upb_FieldDef* f = upb_Message_WhichOneof(msg, o);
  if (!f) Py_RETURN_NONE;
  return PyUnicode_FromString(upb_FieldDef_Name(f));
}

PyObject* DeepCopy(PyObject* _self, PyObject* arg) {
  PyUpb_Message* self = (void*)_self;

  PyObject* arena = PyUpb_Arena_New();
  upb_Message* clone =
      upb_Message_DeepClone(self->ptr.msg, upb_MessageDef_MiniTable((const upb_MessageDef*)self->def),
                            PyUpb_Arena_Get(arena));
  PyObject* ret = PyUpb_Message_Get(clone, (const upb_MessageDef*)self->def, arena);
  Py_DECREF(arena);

  return ret;
}

void PyUpb_Message_ClearExtensionDict(PyObject* _self) {
  PyUpb_Message* self = (void*)_self;
  assert(self->ext_dict);
  self->ext_dict = NULL;
}

static PyObject* PyUpb_Message_GetExtensionDict(PyObject* _self,
                                                void* closure) {
  PyUpb_Message* self = (void*)_self;
  if (self->ext_dict) {
    Py_INCREF(self->ext_dict);
    return self->ext_dict;
  }

  const upb_MessageDef* m = _PyUpb_Message_GetMsgdef(self);
  if (upb_MessageDef_ExtensionRangeCount(m) == 0) {
    PyErr_SetNone(PyExc_AttributeError);
    return NULL;
  }

  self->ext_dict = PyUpb_ExtensionDict_New(_self);
  return self->ext_dict;
}

static PyGetSetDef PyUpb_Message_Getters[] = {
    {"Extensions", PyUpb_Message_GetExtensionDict, NULL, "Extension dict"},
    {NULL}};

static PyMethodDef PyUpb_Message_Methods[] = {
    {"__deepcopy__", (PyCFunction)DeepCopy, METH_VARARGS,
     "Makes a deep copy of the class."},
    // TODO(https://github.com/protocolbuffers/upb/issues/459)
    //{ "__unicode__", (PyCFunction)ToUnicode, METH_NOARGS,
    //  "Outputs a unicode representation of the message." },
    {"ByteSize", (PyCFunction)PyUpb_Message_ByteSize, METH_NOARGS,
     "Returns the size of the message in bytes."},
    {"Clear", (PyCFunction)PyUpb_Message_Clear, METH_NOARGS,
     "Clears the message."},
    {"ClearExtension", PyUpb_Message_ClearExtension, METH_O,
     "Clears a message field."},
    {"ClearField", PyUpb_Message_ClearField, METH_O, "Clears a message field."},
    {"CopyFrom", PyUpb_Message_CopyFrom, METH_O,
     "Copies a protocol message into the current message."},
    {"DiscardUnknownFields", (PyCFunction)PyUpb_Message_DiscardUnknownFields,
     METH_NOARGS, "Discards the unknown fields."},
    {"FindInitializationErrors", PyUpb_Message_FindInitializationErrors,
     METH_NOARGS, "Finds unset required fields."},
    {"FromString", PyUpb_Message_FromString, METH_O | METH_CLASS,
     "Creates new method instance from given serialized data."},
    {"HasExtension", PyUpb_Message_HasExtension, METH_O,
     "Checks if a message field is set."},
    {"HasField", PyUpb_Message_HasField, METH_O,
     "Checks if a message field is set."},
    {"IsInitialized", PyUpb_Message_IsInitialized, METH_VARARGS,
     "Checks if all required fields of a protocol message are set."},
    {"ListFields", PyUpb_Message_ListFields, METH_NOARGS,
     "Lists all set fields of a message."},
    {"MergeFrom", PyUpb_Message_MergeFrom, METH_O,
     "Merges a protocol message into the current message."},
    {"MergeFromString", PyUpb_Message_MergeFromString, METH_O,
     "Merges a serialized message into the current message."},
    {"ParseFromString", PyUpb_Message_ParseFromString, METH_O,
     "Parses a serialized message into the current message."},
    {"SerializePartialToString",
     (PyCFunction)PyUpb_Message_SerializePartialToString,
     METH_VARARGS | METH_KEYWORDS,
     "Serializes the message to a string, even if it isn't initialized."},
    {"SerializeToString", (PyCFunction)PyUpb_Message_SerializeToString,
     METH_VARARGS | METH_KEYWORDS,
     "Serializes the message to a string, only for initialized messages."},
    {"SetInParent", (PyCFunction)PyUpb_Message_SetInParent, METH_NOARGS,
     "Sets the has bit of the given field in its parent message."},
    {"UnknownFields", (PyCFunction)PyUpb_Message_UnknownFields, METH_NOARGS,
     "Parse unknown field set"},
    {"WhichOneof", PyUpb_Message_WhichOneof, METH_O,
     "Returns the name of the field set inside a oneof, "
     "or None if no field is set."},
    {"_ListFieldsItemKey", PyUpb_Message_ListFieldsItemKey,
     METH_O | METH_STATIC,
     "Compares ListFields() list entries by field number"},
    {"_CheckCalledFromGeneratedFile",
     PyUpb_Message_CheckCalledFromGeneratedFile, METH_NOARGS | METH_STATIC,
     "Raises TypeError if the caller is not in a _pb2.py file."},
    {NULL, NULL}};

static PyType_Slot PyUpb_Message_Slots[] = {
    {Py_tp_dealloc, PyUpb_Message_Dealloc},
    {Py_tp_doc, "A ProtocolMessage"},
    {Py_tp_getattro, PyUpb_Message_GetAttr},
    {Py_tp_getset, PyUpb_Message_Getters},
    {Py_tp_hash, PyObject_HashNotImplemented},
    {Py_tp_methods, PyUpb_Message_Methods},
    {Py_tp_new, PyUpb_Message_New},
    {Py_tp_str, PyUpb_Message_ToString},
    {Py_tp_repr, PyUpb_Message_ToString},
    {Py_tp_richcompare, PyUpb_Message_RichCompare},
    {Py_tp_setattro, PyUpb_Message_SetAttr},
    {Py_tp_init, PyUpb_Message_Init},
    {0, NULL}};

PyType_Spec PyUpb_Message_Spec = {
    PYUPB_MODULE_NAME ".Message",              // tp_name
    sizeof(PyUpb_Message),                     // tp_basicsize
    0,                                         // tp_itemsize
    Py_TPFLAGS_DEFAULT | Py_TPFLAGS_BASETYPE,  // tp_flags
    PyUpb_Message_Slots,
};

// -----------------------------------------------------------------------------
// MessageMeta
// -----------------------------------------------------------------------------

// MessageMeta is the metaclass for message objects.  The generated code uses it
// to construct message classes, ie.
//
// FooMessage = _message.MessageMeta('FooMessage', (_message.Message), {...})
//
// (This is not quite true: at the moment the Python library subclasses
// MessageMeta, and uses that subclass as the metaclass.  There is a TODO below
// to simplify this, so that the illustration above is indeed accurate).

typedef struct {
  const upb_MiniTable* layout;
  PyObject* py_message_descriptor;
} PyUpb_MessageMeta;

// The PyUpb_MessageMeta struct is trailing data tacked onto the end of
// MessageMeta instances.  This means that we get our instances of this struct
// by adding the appropriate number of bytes.
static PyUpb_MessageMeta* PyUpb_GetMessageMeta(PyObject* cls) {
#ifndef NDEBUG
  PyUpb_ModuleState* state = PyUpb_ModuleState_MaybeGet();
  assert(!state || cls->ob_type == state->message_meta_type);
#endif
  return (PyUpb_MessageMeta*)((char*)cls + cpython_bits.type_basicsize);
}

static const upb_MessageDef* PyUpb_MessageMeta_GetMsgdef(PyObject* cls) {
  PyUpb_MessageMeta* self = PyUpb_GetMessageMeta(cls);
  return PyUpb_Descriptor_GetDef(self->py_message_descriptor);
}

PyObject* PyUpb_MessageMeta_DoCreateClass(PyObject* py_descriptor,
                                          const char* name, PyObject* dict) {
  PyUpb_ModuleState* state = PyUpb_ModuleState_Get();
  PyTypeObject* descriptor_type = state->descriptor_types[kPyUpb_Descriptor];
  if (!PyObject_TypeCheck(py_descriptor, descriptor_type)) {
    return PyErr_Format(PyExc_TypeError, "Expected a message Descriptor");
  }

  const upb_MessageDef* msgdef = PyUpb_Descriptor_GetDef(py_descriptor);
  assert(msgdef);
  assert(!PyUpb_ObjCache_Get(upb_MessageDef_MiniTable(msgdef)));

  PyObject* slots = PyTuple_New(0);
  if (!slots) return NULL;
  int status = PyDict_SetItemString(dict, "__slots__", slots);
  Py_DECREF(slots);
  if (status < 0) return NULL;

  // Bases are either:
  //    (Message, Message)            # for regular messages
  //    (Message, Message, WktBase)   # For well-known types
  PyObject* wkt_bases = PyUpb_GetWktBases(state);
  PyObject* wkt_base =
      PyDict_GetItemString(wkt_bases, upb_MessageDef_FullName(msgdef));
  PyObject* args;
  if (wkt_base == NULL) {
    args = Py_BuildValue("s(OO)O", name, state->cmessage_type,
                         state->message_class, dict);
  } else {
    args = Py_BuildValue("s(OOO)O", name, state->cmessage_type,
                         state->message_class, wkt_base, dict);
  }

  PyObject* ret = cpython_bits.type_new(state->message_meta_type, args, NULL);
  Py_DECREF(args);
  if (!ret) return NULL;

  PyUpb_MessageMeta* meta = PyUpb_GetMessageMeta(ret);
  meta->py_message_descriptor = py_descriptor;
  meta->layout = upb_MessageDef_MiniTable(msgdef);
  Py_INCREF(meta->py_message_descriptor);

  PyUpb_ObjCache_Add(meta->layout, ret);

  return ret;
}

static PyObject* PyUpb_MessageMeta_New(PyTypeObject* type, PyObject* args,
                                       PyObject* kwargs) {
  PyUpb_ModuleState* state = PyUpb_ModuleState_Get();
  static const char* kwlist[] = {"name", "bases", "dict", 0};
  PyObject *bases, *dict;
  const char* name;

  // Check arguments: (name, bases, dict)
  if (!PyArg_ParseTupleAndKeywords(args, kwargs, "sO!O!:type", (char**)kwlist,
                                   &name, &PyTuple_Type, &bases, &PyDict_Type,
                                   &dict)) {
    return NULL;
  }

  // Check bases: only (), or (message.Message,) are allowed
  Py_ssize_t size = PyTuple_Size(bases);
  if (!(size == 0 ||
        (size == 1 && PyTuple_GetItem(bases, 0) == state->message_class))) {
    PyErr_Format(PyExc_TypeError,
                 "A Message class can only inherit from Message, not %S",
                 bases);
    return NULL;
  }

  // Check dict['DESCRIPTOR']
  PyObject* py_descriptor = PyDict_GetItemString(dict, "DESCRIPTOR");
  if (py_descriptor == NULL) {
    PyErr_SetString(PyExc_TypeError, "Message class has no DESCRIPTOR");
    return NULL;
  }

  const upb_MessageDef* m = PyUpb_Descriptor_GetDef(py_descriptor);
  PyObject* ret = PyUpb_ObjCache_Get(upb_MessageDef_MiniTable(m));
  if (ret) return ret;
  return PyUpb_MessageMeta_DoCreateClass(py_descriptor, name, dict);
}

static void PyUpb_MessageMeta_Dealloc(PyObject* self) {
  PyUpb_MessageMeta* meta = PyUpb_GetMessageMeta(self);
  PyUpb_ObjCache_Delete(meta->layout);
  Py_DECREF(meta->py_message_descriptor);
  PyTypeObject* tp = Py_TYPE(self);
  cpython_bits.type_dealloc(self);
  Py_DECREF(tp);
}

void PyUpb_MessageMeta_AddFieldNumber(PyObject* self, const upb_FieldDef* f) {
  PyObject* name =
      PyUnicode_FromFormat("%s_FIELD_NUMBER", upb_FieldDef_Name(f));
  PyObject* upper = PyObject_CallMethod(name, "upper", "");
  PyObject_SetAttr(self, upper, PyLong_FromLong(upb_FieldDef_Number(f)));
  Py_DECREF(name);
  Py_DECREF(upper);
}

static PyObject* PyUpb_MessageMeta_GetDynamicAttr(PyObject* self,
                                                  PyObject* name) {
  const char* name_buf = PyUpb_GetStrData(name);
  if (!name_buf) return NULL;
  const upb_MessageDef* msgdef = PyUpb_MessageMeta_GetMsgdef(self);
  const upb_FileDef* filedef = upb_MessageDef_File(msgdef);
  const upb_DefPool* symtab = upb_FileDef_Pool(filedef);

  PyObject* py_key =
      PyBytes_FromFormat("%s.%s", upb_MessageDef_FullName(msgdef), name_buf);
  const char* key = PyUpb_GetStrData(py_key);
  PyObject* ret = NULL;
  const upb_MessageDef* nested = upb_DefPool_FindMessageByName(symtab, key);
  const upb_EnumDef* enumdef;
  const upb_EnumValueDef* enumval;
  const upb_FieldDef* ext;

  if (nested) {
    ret = PyUpb_Descriptor_GetClass(nested);
  } else if ((enumdef = upb_DefPool_FindEnumByName(symtab, key))) {
    PyUpb_ModuleState* state = PyUpb_ModuleState_Get();
    PyObject* klass = state->enum_type_wrapper_class;
    ret = PyUpb_EnumDescriptor_Get(enumdef);
    ret = PyObject_CallFunctionObjArgs(klass, ret, NULL);
  } else if ((enumval = upb_DefPool_FindEnumByNameval(symtab, key))) {
    ret = PyLong_FromLong(upb_EnumValueDef_Number(enumval));
  } else if ((ext = upb_DefPool_FindExtensionByName(symtab, key))) {
    ret = PyUpb_FieldDescriptor_Get(ext);
  }

  Py_DECREF(py_key);

  const char* suffix = "_FIELD_NUMBER";
  size_t n = strlen(name_buf);
  size_t suffix_n = strlen(suffix);
  if (n > suffix_n && memcmp(suffix, name_buf + n - suffix_n, suffix_n) == 0) {
    // We can't look up field names dynamically, because the <NAME>_FIELD_NUMBER
    // naming scheme upper-cases the field name and is therefore non-reversible.
    // So we just add all field numbers.
    int n = upb_MessageDef_FieldCount(msgdef);
    for (int i = 0; i < n; i++) {
      PyUpb_MessageMeta_AddFieldNumber(self, upb_MessageDef_Field(msgdef, i));
    }
    n = upb_MessageDef_NestedExtensionCount(msgdef);
    for (int i = 0; i < n; i++) {
      PyUpb_MessageMeta_AddFieldNumber(
          self, upb_MessageDef_NestedExtension(msgdef, i));
    }
    ret = PyObject_GenericGetAttr(self, name);
  }

  return ret;
}

static PyObject* PyUpb_MessageMeta_GetAttr(PyObject* self, PyObject* name) {
  // We want to first delegate to the type's tp_dict to retrieve any attributes
  // that were previously calculated and cached in the type's dict.
  PyObject* ret = cpython_bits.type_getattro(self, name);
  if (ret) return ret;

  // We did not find a cached attribute. Try to calculate the attribute
  // dynamically, using the descriptor as an argument.
  PyErr_Clear();
  ret = PyUpb_MessageMeta_GetDynamicAttr(self, name);

  if (ret) {
    PyObject_SetAttr(self, name, ret);
    PyErr_Clear();
    return ret;
  }

  PyErr_SetObject(PyExc_AttributeError, name);
  return NULL;
}

static PyType_Slot PyUpb_MessageMeta_Slots[] = {
    {Py_tp_new, PyUpb_MessageMeta_New},
    {Py_tp_dealloc, PyUpb_MessageMeta_Dealloc},
    {Py_tp_getattro, PyUpb_MessageMeta_GetAttr},
    {0, NULL}};

static PyType_Spec PyUpb_MessageMeta_Spec = {
    PYUPB_MODULE_NAME ".MessageMeta",  // tp_name
    0,  // To be filled in by size of base     // tp_basicsize
    0,  // tp_itemsize
    // TODO(haberman): remove BASETYPE, Python should just use MessageMeta
    // directly instead of subclassing it.
    Py_TPFLAGS_DEFAULT | Py_TPFLAGS_BASETYPE,  // tp_flags
    PyUpb_MessageMeta_Slots,
};

static PyObject* PyUpb_MessageMeta_CreateType(void) {
  PyObject* bases = Py_BuildValue("(O)", &PyType_Type);
  if (!bases) return NULL;
  PyUpb_MessageMeta_Spec.basicsize =
      cpython_bits.type_basicsize + sizeof(PyUpb_MessageMeta);
  PyObject* type = PyType_FromSpecWithBases(&PyUpb_MessageMeta_Spec, bases);
  Py_DECREF(bases);
  return type;
}

bool PyUpb_InitMessage(PyObject* m) {
  if (!PyUpb_CPythonBits_Init(&cpython_bits)) return false;
  PyObject* message_meta_type = PyUpb_MessageMeta_CreateType();

  PyUpb_ModuleState* state = PyUpb_ModuleState_GetFromModule(m);
  state->cmessage_type = PyUpb_AddClass(m, &PyUpb_Message_Spec);
  state->message_meta_type = (PyTypeObject*)message_meta_type;

  if (!state->cmessage_type || !state->message_meta_type) return false;
  if (PyModule_AddObject(m, "MessageMeta", message_meta_type)) return false;
  state->listfields_item_key = PyObject_GetAttrString(
      (PyObject*)state->cmessage_type, "_ListFieldsItemKey");

  PyObject* mod =
      PyImport_ImportModule(PYUPB_PROTOBUF_PUBLIC_PACKAGE ".message");
  if (mod == NULL) return false;

  state->encode_error_class = PyObject_GetAttrString(mod, "EncodeError");
  state->decode_error_class = PyObject_GetAttrString(mod, "DecodeError");
  state->message_class = PyObject_GetAttrString(mod, "Message");
  Py_DECREF(mod);

  PyObject* enum_type_wrapper = PyImport_ImportModule(
      PYUPB_PROTOBUF_INTERNAL_PACKAGE ".enum_type_wrapper");
  if (enum_type_wrapper == NULL) return false;

  state->enum_type_wrapper_class =
      PyObject_GetAttrString(enum_type_wrapper, "EnumTypeWrapper");
  Py_DECREF(enum_type_wrapper);

  if (!state->encode_error_class || !state->decode_error_class ||
      !state->message_class || !state->listfields_item_key ||
      !state->enum_type_wrapper_class) {
    return false;
  }

  return true;
}<|MERGE_RESOLUTION|>--- conflicted
+++ resolved
@@ -1237,24 +1237,15 @@
   PyUpb_Message* other = (void*)arg;
   PyUpb_Message_EnsureReified(self);
 
-<<<<<<< HEAD
-  PyObject* tmp = PyUpb_Message_Clear(self);
-  Py_DECREF(tmp);
-
-  upb_Message_DeepCopy(self->ptr.msg, other->ptr.msg,
-                       upb_MessageDef_MiniTable((const upb_MessageDef*)other->def),
-                       PyUpb_Arena_Get(self->arena));
-=======
   const upb_Message* other_msg = PyUpb_Message_GetIfReified((PyObject*)other);
   if (other_msg) {
     upb_Message_DeepCopy(self->ptr.msg, other_msg,
-                         upb_MessageDef_MiniTable(other->def),
+                         upb_MessageDef_MiniTable((const upb_MessageDef*)other->def),
                          PyUpb_Arena_Get(self->arena));
   } else {
     PyObject* tmp = PyUpb_Message_Clear(self);
     Py_DECREF(tmp);
   }
->>>>>>> af17da53
   PyUpb_Message_SyncSubobjs(self);
 
   Py_RETURN_NONE;
