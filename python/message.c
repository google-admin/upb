/*
 * Copyright (c) 2009-2021, Google LLC
 * All rights reserved.
 *
 * Redistribution and use in source and binary forms, with or without
 * modification, are permitted provided that the following conditions are met:
 *     * Redistributions of source code must retain the above copyright
 *       notice, this list of conditions and the following disclaimer.
 *     * Redistributions in binary form must reproduce the above copyright
 *       notice, this list of conditions and the following disclaimer in the
 *       documentation and/or other materials provided with the distribution.
 *     * Neither the name of Google LLC nor the
 *       names of its contributors may be used to endorse or promote products
 *       derived from this software without specific prior written permission.
 *
 * THIS SOFTWARE IS PROVIDED BY THE COPYRIGHT HOLDERS AND CONTRIBUTORS "AS IS"
 * AND ANY EXPRESS OR IMPLIED WARRANTIES, INCLUDING, BUT NOT LIMITED TO, THE
 * IMPLIED WARRANTIES OF MERCHANTABILITY AND FITNESS FOR A PARTICULAR PURPOSE
 * ARE DISCLAIMED. IN NO EVENT SHALL Google LLC BE LIABLE FOR ANY DIRECT,
 * INDIRECT, INCIDENTAL, SPECIAL, EXEMPLARY, OR CONSEQUENTIAL DAMAGES
 * (INCLUDING, BUT NOT LIMITED TO, PROCUREMENT OF SUBSTITUTE GOODS OR SERVICES;
 * LOSS OF USE, DATA, OR PROFITS; OR BUSINESS INTERRUPTION) HOWEVER CAUSED AND
 * ON ANY THEORY OF LIABILITY, WHETHER IN CONTRACT, STRICT LIABILITY, OR TORT
 * (INCLUDING NEGLIGENCE OR OTHERWISE) ARISING IN ANY WAY OUT OF THE USE OF THIS
 * SOFTWARE, EVEN IF ADVISED OF THE POSSIBILITY OF SUCH DAMAGE.
 */

#include "python/message.h"

#include "python/convert.h"
#include "python/descriptor.h"
#include "python/extension_dict.h"
#include "python/map.h"
#include "python/repeated.h"
#include "upb/def.h"
#include "upb/reflection.h"
#include "upb/text_encode.h"
#include "upb/util/required_fields.h"

static const upb_MessageDef* PyUpb_MessageMeta_GetMsgdef(PyObject* cls);
static PyObject* PyUpb_MessageMeta_GetAttr(PyObject* self, PyObject* name);

// -----------------------------------------------------------------------------
// CPythonBits
// -----------------------------------------------------------------------------

// This struct contains a few things that are not exposed directly through the
// limited API, but that we can get at in somewhat more roundabout ways. The
// roundabout ways are slower, so we cache the values here.
//
// These values are valid to cache in a global, even across sub-interpreters,
// because they are not pointers to interpreter state.  They are process
// globals that will be the same for any interpreter in this process.
typedef struct {
  // For each member, we note the equivalent expression that we could use in the
  // full (non-limited) API.
  newfunc type_new;            // PyTypeObject.tp_new
  destructor type_dealloc;     // PyTypeObject.tp_dealloc
  getattrofunc type_getattro;  // PyTypeObject.tp_getattro
  setattrofunc type_setattro;  // PyTypeObject.tp_setattro
  size_t type_basicsize;       // sizeof(PyHeapTypeObject)

  // While we can refer to PY_VERSION_HEX in the limited API, this will give us
  // the version of Python we were compiled against, which may be different
  // than the version we are dynamically linked against.  Here we want the
  // version that is actually running in this process.
  long python_version_hex;  // PY_VERSION_HEX
} PyUpb_CPythonBits;

// A global containing the values for this process.
PyUpb_CPythonBits cpython_bits;

static bool PyUpb_CPythonBits_Init(PyUpb_CPythonBits* bits) {
  PyObject* bases = NULL;
  PyTypeObject* type = NULL;
  PyObject* size = NULL;
  PyObject* sys = NULL;
  PyObject* hex_version = NULL;
  bool ret = false;

  // PyType_GetSlot() only works on heap types, so we cannot use it on
  // &PyType_Type directly. Instead we create our own (temporary) type derived
  // from PyType_Type: this will inherit all of the slots from PyType_Type, but
  // as a heap type it can be queried with PyType_GetSlot().
  static PyType_Slot dummy_slots[] = {{0, NULL}};

  static PyType_Spec dummy_spec = {
      "module.DummyClass",  // tp_name
      0,  // To be filled in by size of base     // tp_basicsize
      0,  // tp_itemsize
      Py_TPFLAGS_DEFAULT,  // tp_flags
      dummy_slots,
  };

  bases = Py_BuildValue("(O)", &PyType_Type);
  if (!bases) goto err;
  type = (PyTypeObject*)PyType_FromSpecWithBases(&dummy_spec, bases);
  if (!type) goto err;

  bits->type_new = PyType_GetSlot(type, Py_tp_new);
  bits->type_getattro = PyType_GetSlot(type, Py_tp_getattro);
  bits->type_setattro = PyType_GetSlot(type, Py_tp_setattro);

  // This is a bit desperate.  We need type_dealloc(), but PyType_GetSlot(type,
  // Py_tp_dealloc) will return subtype_dealloc().  There appears to be no way
  // whatsoever to fetch type_dealloc() through the limited API until Python
  // 3.10.
  //
  // To work around this so we attempt to find it by looking for the offset of
  // tp_dealloc in PyTypeObject, then memcpy() it directly.  This should always
  // work in practice.
  //
  // Starting with Python 3.10 on you can call PyType_GetSlot() on non-heap
  // types.  We will be able to replace all this hack with just:
  //
  //   PyType_GetSlot(&PyType_Type, Py_tp_dealloc)
  //
  destructor subtype_dealloc = PyType_GetSlot(type, Py_tp_dealloc);
  bits->type_dealloc = NULL;
  for (size_t i = 0; i < 2000; i += sizeof(uintptr_t)) {
    destructor maybe_subtype_dealloc;
    memcpy(&maybe_subtype_dealloc, (char*)type + i, sizeof(destructor*));
    if (maybe_subtype_dealloc == subtype_dealloc) {
      memcpy(&bits->type_dealloc, (char*)&PyType_Type + i, sizeof(destructor*));
      break;
    }
  }

  size = PyObject_GetAttrString((PyObject*)&PyType_Type, "__basicsize__");
  if (!size) goto err;
  bits->type_basicsize = PyLong_AsLong(size);
  if (bits->type_basicsize == -1) goto err;

  assert(bits->type_new);
  assert(bits->type_dealloc);
  assert(bits->type_getattro);
  assert(bits->type_setattro);

#ifndef Py_LIMITED_API
  assert(bits->type_new == PyType_Type.tp_new);
  assert(bits->type_dealloc == PyType_Type.tp_dealloc);
  assert(bits->type_getattro == PyType_Type.tp_getattro);
  assert(bits->type_setattro == PyType_Type.tp_setattro);
  assert(bits->type_basicsize == sizeof(PyHeapTypeObject));
#endif

  sys = PyImport_ImportModule("sys");
  hex_version = PyObject_GetAttrString(sys, "hexversion");
  bits->python_version_hex = PyLong_AsLong(hex_version);
  ret = true;

err:
  Py_XDECREF(bases);
  Py_XDECREF(type);
  Py_XDECREF(size);
  Py_XDECREF(sys);
  Py_XDECREF(hex_version);
  return ret;
}

// -----------------------------------------------------------------------------
// CMessage
// -----------------------------------------------------------------------------

// The main message object.  The type of the object (PyUpb_CMessage.ob_type)
// will be an instance of the PyUpb_MessageMeta type (defined below).  So the
// chain is:
//   FooMessage = MessageMeta(...)
//   foo = FooMessage()
//
// Which becomes:
//   Object             C Struct Type        Python type (ob_type)
//   -----------------  -----------------    ---------------------
//   foo                PyUpb_CMessage       FooMessage
//   FooMessage         PyUpb_MessageMeta    message_meta_type
//   message_meta_type  PyTypeObject         'type' in Python
//
// A message object can be in one of two states: present or non-present.  When
// a message is non-present, it stores a reference to its parent, and a write
// to any attribute will trigger the message to become present in its parent.
// The parent may also be non-present, in which case a mutation will trigger a
// chain reaction.
typedef struct PyUpb_CMessage {
  PyObject_HEAD;
  PyObject* arena;
  uintptr_t def;  // Tagged, low bit 1 == upb_FieldDef*, else upb_MessageDef*
  union {
    // when def is msgdef, the data for this msg.
    upb_msg* msg;
    // when def is fielddef, owning pointer to parent
    struct PyUpb_CMessage* parent;
  } ptr;
  PyObject* ext_dict;  // Weak pointer to extension dict, if any.
  // name->obj dict for non-present msg/map/repeated, NULL if none.
  PyUpb_WeakMap* unset_subobj_map;
  int version;
} PyUpb_CMessage;

static PyObject* PyUpb_CMessage_GetAttr(PyObject* _self, PyObject* attr);

bool PyUpb_CMessage_IsStub(PyUpb_CMessage* msg) { return msg->def & 1; }

const upb_FieldDef* PyUpb_CMessage_GetFieldDef(PyUpb_CMessage* msg) {
  assert(PyUpb_CMessage_IsStub(msg));
  return (void*)(msg->def & ~(uintptr_t)1);
}

static const upb_MessageDef* _PyUpb_CMessage_GetMsgdef(PyUpb_CMessage* msg) {
  return PyUpb_CMessage_IsStub(msg)
             ? upb_FieldDef_MessageSubDef(PyUpb_CMessage_GetFieldDef(msg))
             : (void*)msg->def;
}

const upb_MessageDef* PyUpb_CMessage_GetMsgdef(PyObject* self) {
  return _PyUpb_CMessage_GetMsgdef((PyUpb_CMessage*)self);
}

static upb_msg* PyUpb_CMessage_GetMsg(PyUpb_CMessage* self) {
  assert(!PyUpb_CMessage_IsStub(self));
  return self->ptr.msg;
}

bool PyUpb_CMessage_TryCheck(PyObject* self) {
  PyUpb_ModuleState* state = PyUpb_ModuleState_Get();
  PyObject* type = (PyObject*)Py_TYPE(self);
  return Py_TYPE(type) == state->message_meta_type;
}

bool PyUpb_CMessage_Check(PyObject* self) {
  if (!PyUpb_CMessage_TryCheck(self)) {
    PyErr_Format(PyExc_TypeError, "Expected a message object, but got %R.",
                 self);
    return false;
  }
  return true;
}

// If the message is reified, returns it.  Otherwise, returns NULL.
// If NULL is returned, the object is empty and has no underlying data.
upb_msg* PyUpb_CMessage_GetIfReified(PyObject* _self) {
  PyUpb_CMessage* self = (void*)_self;
  return PyUpb_CMessage_IsStub(self) ? NULL : self->ptr.msg;
}

static PyObject* PyUpb_CMessage_New(PyObject* cls, PyObject* unused_args,
                                    PyObject* unused_kwargs) {
  const upb_MessageDef* msgdef = PyUpb_MessageMeta_GetMsgdef(cls);
  PyUpb_CMessage* msg = (void*)PyType_GenericAlloc((PyTypeObject*)cls, 0);
  msg->def = (uintptr_t)msgdef;
  msg->arena = PyUpb_Arena_New();
  msg->ptr.msg = upb_Message_New(msgdef, PyUpb_Arena_Get(msg->arena));
  msg->unset_subobj_map = NULL;
  msg->ext_dict = NULL;
  msg->version = 0;

  PyObject* ret = &msg->ob_base;
  PyUpb_ObjCache_Add(msg->ptr.msg, ret);
  return ret;
}

/*
 * PyUpb_CMessage_LookupName()
 *
 * Tries to find a field or oneof named `py_name` in the message object `self`.
 * The user must pass `f` and/or `o` to indicate whether a field or a oneof name
 * is expected.  If the name is found and it has an expected type, the function
 * sets `*f` or `*o` respectively and returns true.  Otherwise returns false
 * and sets an exception of type `exc_type` if provided.
 */
static bool PyUpb_CMessage_LookupName(PyUpb_CMessage* self, PyObject* py_name,
                                      const upb_FieldDef** f,
                                      const upb_OneofDef** o,
                                      PyObject* exc_type) {
  assert(f || o);
  Py_ssize_t size;
  const char* name = NULL;
  if (PyUnicode_Check(py_name)) {
    name = PyUnicode_AsUTF8AndSize(py_name, &size);
  } else if (PyBytes_Check(py_name)) {
    PyBytes_AsStringAndSize(py_name, (char**)&name, &size);
  }
<<<<<<< HEAD
  if (!name) {
    PyErr_Format(exc_type,
                 "Expected a field name, but got non-string argument %S.",
                 py_name);
    return false;
  }
  const upb_msgdef* msgdef = _PyUpb_CMessage_GetMsgdef(self);
=======
  if (!name) return NULL;
  const upb_MessageDef* msgdef = _PyUpb_CMessage_GetMsgdef(self);
>>>>>>> 1c955f37

  if (!upb_MessageDef_FindByNameWithSize(msgdef, name, size, f, o)) {
    if (exc_type) {
      PyErr_Format(exc_type, "Protocol message %s has no \"%s\" field.",
                   upb_MessageDef_Name(msgdef), name);
    }
    return false;
  }

  if (!o && !*f) {
    if (exc_type) {
      PyErr_Format(exc_type, "Expected a field name, but got oneof name %s.",
                   name);
    }
    return false;
  }

  if (!f && !*o) {
    if (exc_type) {
      PyErr_Format(exc_type, "Expected a oneof name, but got field name %s.",
                   name);
    }
    return false;
  }

  return true;
}

static bool PyUpb_CMessage_InitMessageMapEntry(PyObject* dst, PyObject* src) {
  if (!src || !dst) return false;

  // TODO(haberman): Currently we are doing Clear()+MergeFrom().  Replace with
  // CopyFrom() once that is implemented.
  PyObject* ok = PyObject_CallMethod(dst, "Clear", NULL);
  if (!ok) return false;
  Py_DECREF(ok);
  ok = PyObject_CallMethod(dst, "MergeFrom", "O", src);
  if (!ok) return false;
  Py_DECREF(ok);

  return true;
}

int PyUpb_CMessage_InitMapAttributes(PyObject* map, PyObject* value,
                                     const upb_FieldDef* f) {
  const upb_MessageDef* entry_m = upb_FieldDef_MessageSubDef(f);
  const upb_FieldDef* val_f = upb_MessageDef_Field(entry_m, 1);
  PyObject* it = NULL;
  PyObject* tmp = NULL;
  int ret = -1;
  if (upb_FieldDef_IsSubMessage(val_f)) {
    it = PyObject_GetIter(value);
    if (it == NULL) {
      PyErr_Format(PyExc_TypeError, "Argument for field %s is not iterable",
                   upb_FieldDef_FullName(f));
      goto err;
    }
    PyObject* e;
    while ((e = PyIter_Next(it)) != NULL) {
      PyObject* src = PyObject_GetItem(value, e);
      PyObject* dst = PyObject_GetItem(map, e);
      Py_DECREF(e);
      bool ok = PyUpb_CMessage_InitMessageMapEntry(dst, src);
      Py_XDECREF(src);
      Py_XDECREF(dst);
      if (!ok) goto err;
    }
  } else {
    tmp = PyObject_CallMethod(map, "update", "O", value);
    if (!tmp) goto err;
  }
  ret = 0;

err:
  Py_XDECREF(it);
  Py_XDECREF(tmp);
  return ret;
}

void PyUpb_CMessage_EnsureReified(PyUpb_CMessage* self);

static bool PyUpb_CMessage_InitMapAttribute(PyObject* _self, PyObject* name,
                                            const upb_FieldDef* f,
                                            PyObject* value) {
  PyObject* map = PyUpb_CMessage_GetAttr(_self, name);
  int ok = PyUpb_CMessage_InitMapAttributes(map, value, f);
  Py_DECREF(map);
  return ok >= 0;
}

static bool PyUpb_CMessage_InitRepeatedAttribute(PyObject* _self,
                                                 PyObject* name,
                                                 PyObject* value) {
  bool ok = false;
  PyObject* repeated = NULL;
  PyObject* tmp = NULL;
  repeated = PyUpb_CMessage_GetAttr(_self, name);
  if (!repeated) goto err;
  tmp = PyUpb_RepeatedContainer_Extend(repeated, value);
  if (!tmp) goto err;
  ok = true;

err:
  Py_XDECREF(repeated);
  Py_XDECREF(tmp);
  return ok;
}

static bool PyUpb_CMessage_InitMessageAttribute(PyObject* _self, PyObject* name,
                                                PyObject* value) {
  PyObject* submsg = PyUpb_CMessage_GetAttr(_self, name);
  if (!submsg) return -1;
  assert(!PyErr_Occurred());
  bool ok;
  if (PyUpb_CMessage_TryCheck(value)) {
    PyObject* tmp = PyUpb_CMessage_MergeFrom(submsg, value);
    ok = tmp != NULL;
    Py_DECREF(tmp);
  } else if (PyDict_Check(value)) {
    assert(!PyErr_Occurred());
    ok = PyUpb_CMessage_InitAttributes(submsg, NULL, value) >= 0;
  } else {
    const upb_MessageDef* m = PyUpb_CMessage_GetMsgdef(_self);
    PyErr_Format(PyExc_TypeError, "Message must be initialized with a dict: %s",
                 upb_MessageDef_FullName(m));
    ok = false;
  }
  Py_DECREF(submsg);
  return ok;
}

static bool PyUpb_CMessage_InitScalarAttribute(upb_msg* msg,
                                               const upb_FieldDef* f,
                                               PyObject* value,
                                               upb_Arena* arena) {
  upb_MessageValue msgval;
  assert(!PyErr_Occurred());
  if (!PyUpb_PyToUpb(value, f, &msgval, arena)) return false;
  upb_Message_Set(msg, f, msgval, arena);
  return true;
}

int PyUpb_CMessage_InitAttributes(PyObject* _self, PyObject* args,
                                  PyObject* kwargs) {
  assert(!PyErr_Occurred());

  if (args != NULL && PyTuple_Size(args) != 0) {
    PyErr_SetString(PyExc_TypeError, "No positional arguments allowed");
    return -1;
  }

  if (kwargs == NULL) return 0;

  PyUpb_CMessage* self = (void*)_self;
  Py_ssize_t pos = 0;
  PyObject* name;
  PyObject* value;
  PyUpb_CMessage_EnsureReified(self);
  upb_msg* msg = PyUpb_CMessage_GetMsg(self);
  upb_Arena* arena = PyUpb_Arena_Get(self->arena);

  while (PyDict_Next(kwargs, &pos, &name, &value)) {
    assert(!PyErr_Occurred());
    const upb_FieldDef* f;
    assert(!PyErr_Occurred());
    if (!PyUpb_CMessage_LookupName(self, name, &f, NULL, PyExc_ValueError)) {
      return -1;
    }

    if (value == Py_None) continue;  // Ignored.

    assert(!PyErr_Occurred());

    if (upb_FieldDef_IsMap(f)) {
      if (!PyUpb_CMessage_InitMapAttribute(_self, name, f, value)) return -1;
    } else if (upb_FieldDef_IsRepeated(f)) {
      if (!PyUpb_CMessage_InitRepeatedAttribute(_self, name, value)) return -1;
    } else if (upb_FieldDef_IsSubMessage(f)) {
      if (!PyUpb_CMessage_InitMessageAttribute(_self, name, value)) return -1;
    } else {
      if (!PyUpb_CMessage_InitScalarAttribute(msg, f, value, arena)) return -1;
    }
    if (PyErr_Occurred()) return -1;
  }

  if (PyErr_Occurred()) return -1;
  return 0;
}

static int PyUpb_CMessage_Init(PyObject* _self, PyObject* args,
                               PyObject* kwargs) {
  if (args != NULL && PyTuple_Size(args) != 0) {
    PyErr_SetString(PyExc_TypeError, "No positional arguments allowed");
    return -1;
  }

  return PyUpb_CMessage_InitAttributes(_self, args, kwargs);
}

static PyObject* PyUpb_CMessage_NewStub(PyObject* parent, const upb_FieldDef* f,
                                        PyObject* arena) {
  const upb_MessageDef* sub_m = upb_FieldDef_MessageSubDef(f);
  PyObject* cls = PyUpb_Descriptor_GetClass(sub_m);

  PyUpb_CMessage* msg = (void*)PyType_GenericAlloc((PyTypeObject*)cls, 0);
  msg->def = (uintptr_t)f | 1;
  msg->arena = arena;
  msg->ptr.parent = (PyUpb_CMessage*)parent;
  msg->unset_subobj_map = NULL;
  msg->ext_dict = NULL;
  msg->version = 0;

  Py_DECREF(cls);
  Py_INCREF(parent);
  Py_INCREF(arena);
  return &msg->ob_base;
}

static bool PyUpb_CMessage_IsEqual(PyUpb_CMessage* m1, PyObject* _m2) {
  PyUpb_CMessage* m2 = (void*)_m2;
  if (m1 == m2) return true;
  if (!PyObject_TypeCheck(_m2, m1->ob_base.ob_type)) {
    return false;
  }
  const upb_MessageDef* m1_msgdef = _PyUpb_CMessage_GetMsgdef(m1);
#ifndef NDEBUG
  const upb_MessageDef* m2_msgdef = _PyUpb_CMessage_GetMsgdef(m2);
  assert(m1_msgdef == m2_msgdef);
#endif
  const upb_msg* m1_msg = PyUpb_CMessage_GetIfReified((PyObject*)m1);
  const upb_msg* m2_msg = PyUpb_CMessage_GetIfReified(_m2);
  return PyUpb_Message_IsEqual(m1_msg, m2_msg, m1_msgdef);
}

static const upb_FieldDef* PyUpb_CMessage_InitAsMsg(PyUpb_CMessage* m,
                                                    upb_Arena* arena) {
  const upb_FieldDef* f = PyUpb_CMessage_GetFieldDef(m);
  m->ptr.msg = upb_Message_New(upb_FieldDef_MessageSubDef(f), arena);
  m->def = (uintptr_t)upb_FieldDef_MessageSubDef(f);
  PyUpb_ObjCache_Add(m->ptr.msg, &m->ob_base);
  return f;
}

static void PyUpb_CMessage_SetField(PyUpb_CMessage* parent,
                                    const upb_FieldDef* f,
                                    PyUpb_CMessage* child, upb_Arena* arena) {
  upb_MessageValue msgval = {.msg_val = PyUpb_CMessage_GetMsg(child)};
  upb_Message_Set(PyUpb_CMessage_GetMsg(parent), f, msgval, arena);
  PyUpb_WeakMap_Delete(parent->unset_subobj_map, f);
  // Releases a ref previously owned by child->ptr.parent of our child.
  Py_DECREF(child);
}

/*
 * PyUpb_CMessage_EnsureReified()
 *
 * This implements the "expando" behavior of Python protos:
 *   foo = FooProto()
 *
 *   # The intermediate messages don't really exist, and won't be serialized.
 *   x = foo.bar.bar.bar.bar.bar.baz
 *
 *   # Now all the intermediate objects are created.
 *   foo.bar.bar.bar.bar.bar.baz = 5
 *
 * This function should be called before performing any mutation of a protobuf
 * object.
 *
 * Post-condition:
 *   PyUpb_CMessage_IsStub(self) is false
 */
void PyUpb_CMessage_EnsureReified(PyUpb_CMessage* self) {
  if (!PyUpb_CMessage_IsStub(self)) return;
  upb_Arena* arena = PyUpb_Arena_Get(self->arena);

  // This is a non-present message. We need to create a real upb_msg for this
  // object and every parent until we reach a present message.
  PyUpb_CMessage* child = self;
  PyUpb_CMessage* parent = self->ptr.parent;
  const upb_FieldDef* child_f = PyUpb_CMessage_InitAsMsg(child, arena);
  Py_INCREF(child);  // To avoid a special-case in PyUpb_CMessage_SetField().

  do {
    PyUpb_CMessage* next_parent = parent->ptr.parent;
    const upb_FieldDef* parent_f = NULL;
    if (PyUpb_CMessage_IsStub(parent)) {
      parent_f = PyUpb_CMessage_InitAsMsg(parent, arena);
    }
    PyUpb_CMessage_SetField(parent, child_f, child, arena);
    child = parent;
    child_f = parent_f;
    parent = next_parent;
  } while (child_f);

  // Releases ref previously owned by child->ptr.parent of our child.
  Py_DECREF(child);
  self->version++;
}

static void PyUpb_CMessage_SyncSubobjs(PyUpb_CMessage* self);

/*
 * PyUpb_CMessage_Reify()
 *
 * The message equivalent of PyUpb_*Container_Reify(), this transitions
 * the wrapper from the unset state (owning a reference on self->ptr.parent) to
 * the set state (having a non-owning pointer to self->ptr.msg).
 */
static void PyUpb_CMessage_Reify(PyUpb_CMessage* self, const upb_FieldDef* f,
                                 upb_msg* msg) {
  assert(f == PyUpb_CMessage_GetFieldDef(self));
  if (!msg) {
    const upb_MessageDef* msgdef = PyUpb_CMessage_GetMsgdef((PyObject*)self);
    msg = upb_Message_New(msgdef, PyUpb_Arena_Get(self->arena));
  }
  PyUpb_ObjCache_Add(msg, &self->ob_base);
  Py_DECREF(&self->ptr.parent->ob_base);
  self->ptr.msg = msg;  // Overwrites self->ptr.parent
  self->def = (uintptr_t)upb_FieldDef_MessageSubDef(f);
  PyUpb_CMessage_SyncSubobjs(self);
}

/*
 * PyUpb_CMessage_SyncSubobjs()
 *
 * This operation must be invoked whenever the underlying upb_msg has been
 * mutated directly in C.  This will attach any newly-present field data
 * to previously returned stub wrapper objects.
 *
 * For example:
 *   foo = FooMessage()
 *   sub = foo.submsg  # Empty, unset sub-message
 *
 *   # SyncSubobjs() is required to connect our existing 'sub' wrapper to the
 *   # newly created foo.submsg data in C.
 *   foo.MergeFrom(FooMessage(submsg={}))
 *
 * This requires that all of the new sub-objects that have appeared are owned
 * by `self`'s arena.
 */
static void PyUpb_CMessage_SyncSubobjs(PyUpb_CMessage* self) {
  PyUpb_WeakMap* subobj_map = self->unset_subobj_map;
  if (!subobj_map) return;

  upb_msg* msg = PyUpb_CMessage_GetMsg(self);
  intptr_t iter = PYUPB_WEAKMAP_BEGIN;
  const void* key;
  PyObject* obj;

  // The last ref to this message could disappear during iteration.
  // When we call PyUpb_*Container_Reify() below, the container will drop
  // its ref on `self`.  If that was the last ref on self, the object will be
  // deleted, and `subobj_map` along with it.  We need it to live until we are
  // done iterating.
  Py_INCREF(&self->ob_base);

  while (PyUpb_WeakMap_Next(subobj_map, &key, &obj, &iter)) {
    const upb_FieldDef* f = key;
    if (upb_FieldDef_HasPresence(f) && !upb_Message_Has(msg, f)) continue;
    upb_MessageValue msgval = upb_Message_Get(msg, f);
    PyUpb_WeakMap_DeleteIter(subobj_map, &iter);
    if (upb_FieldDef_IsMap(f)) {
      if (!msgval.map_val) continue;
      PyUpb_MapContainer_Reify(obj, (upb_Map*)msgval.map_val);
    } else if (upb_FieldDef_IsRepeated(f)) {
      if (!msgval.array_val) continue;
      PyUpb_RepeatedContainer_Reify(obj, (upb_Array*)msgval.array_val);
    } else {
      PyUpb_CMessage* sub = (void*)obj;
      assert(self == sub->ptr.parent);
      PyUpb_CMessage_Reify(sub, f, (upb_msg*)msgval.msg_val);
    }
  }

  Py_DECREF(&self->ob_base);

  // TODO(haberman): present fields need to be iterated too if they can reach
  // a WeakMap.
}

static PyObject* PyUpb_CMessage_ToString(PyUpb_CMessage* self) {
  if (PyUpb_CMessage_IsStub(self)) {
    return PyUnicode_FromStringAndSize(NULL, 0);
  }
  upb_msg* msg = PyUpb_CMessage_GetMsg(self);
  const upb_MessageDef* msgdef = _PyUpb_CMessage_GetMsgdef(self);
  const upb_DefPool* symtab = upb_FileDef_Pool(upb_MessageDef_File(msgdef));
  char buf[1024];
  int options = UPB_TXTENC_SKIPUNKNOWN;
  size_t size = upb_text_encode(msg, msgdef, symtab, options, buf, sizeof(buf));
  if (size < sizeof(buf)) {
    return PyUnicode_FromStringAndSize(buf, size);
  } else {
    char* buf2 = malloc(size + 1);
    size_t size2 =
        upb_text_encode(msg, msgdef, symtab, options, buf2, size + 1);
    assert(size == size2);
    PyObject* ret = PyUnicode_FromStringAndSize(buf2, size2);
    free(buf2);
    return ret;
  }
}

static PyObject* PyUpb_CMessage_RichCompare(PyObject* _self, PyObject* other,
                                            int opid) {
  PyUpb_CMessage* self = (void*)_self;
  if (opid != Py_EQ && opid != Py_NE) {
    Py_INCREF(Py_NotImplemented);
    return Py_NotImplemented;
  }
  bool ret = PyUpb_CMessage_IsEqual(self, other);
  if (opid == Py_NE) ret = !ret;
  return PyBool_FromLong(ret);
}

void PyUpb_CMessage_CacheDelete(PyObject* _self, const upb_FieldDef* f) {
  PyUpb_CMessage* self = (void*)_self;
  PyUpb_WeakMap_Delete(self->unset_subobj_map, f);
}

void PyUpb_CMessage_SetConcreteSubobj(PyObject* _self, const upb_FieldDef* f,
                                      upb_MessageValue subobj) {
  PyUpb_CMessage* self = (void*)_self;
  PyUpb_CMessage_EnsureReified(self);
  PyUpb_CMessage_CacheDelete(_self, f);
  upb_Message_Set(self->ptr.msg, f, subobj, PyUpb_Arena_Get(self->arena));
}

static void PyUpb_CMessage_Dealloc(PyObject* _self) {
  PyUpb_CMessage* self = (void*)_self;

  if (PyUpb_CMessage_IsStub(self)) {
    PyUpb_CMessage_CacheDelete((PyObject*)self->ptr.parent,
                               PyUpb_CMessage_GetFieldDef(self));
    Py_DECREF(self->ptr.parent);
  } else {
    PyUpb_ObjCache_Delete(self->ptr.msg);
  }

  if (self->unset_subobj_map) {
    PyUpb_WeakMap_Free(self->unset_subobj_map);
  }

  Py_DECREF(self->arena);

  // We do not use PyUpb_Dealloc() here because CMessage is a base type and for
  // base types there is a bug we have to work around in this case (see below).
  PyTypeObject* tp = Py_TYPE(self);
  freefunc tp_free = PyType_GetSlot(tp, Py_tp_free);
  tp_free(self);

  if (cpython_bits.python_version_hex >= 0x03080000) {
    // Prior to Python 3.8 there is a bug where deallocating the type here would
    // lead to a double-decref: https://bugs.python.org/issue37879
    Py_DECREF(tp);
  }
}

PyObject* PyUpb_CMessage_Get(upb_msg* u_msg, const upb_MessageDef* m,
                             PyObject* arena) {
  PyObject* ret = PyUpb_ObjCache_Get(u_msg);
  if (ret) return ret;

  PyObject* cls = PyUpb_Descriptor_GetClass(m);
  // It is not safe to use PyObject_{,GC}_New() due to:
  //    https://bugs.python.org/issue35810
  PyUpb_CMessage* py_msg = (void*)PyType_GenericAlloc((PyTypeObject*)cls, 0);
  py_msg->arena = arena;
  py_msg->def = (uintptr_t)m;
  py_msg->ptr.msg = u_msg;
  py_msg->unset_subobj_map = NULL;
  py_msg->ext_dict = NULL;
  py_msg->version = 0;
  ret = &py_msg->ob_base;
  Py_DECREF(cls);
  Py_INCREF(arena);
  PyUpb_ObjCache_Add(u_msg, ret);
  return ret;
}

/* PyUpb_CMessage_GetStub()
 *
 * Non-present messages return "stub" objects that point to their parent, but
 * will materialize into real upb objects if they are mutated.
 *
 * Note: we do *not* create stubs for repeated/map fields unless the parent
 * is a stub:
 *
 *    msg = TestMessage()
 *    msg.submessage                # (A) Creates a stub
 *    msg.repeated_foo              # (B) Does *not* create a stub
 *    msg.submessage.repeated_bar   # (C) Creates a stub
 *
 * In case (B) we have some freedom: we could either create a stub, or create
 * a reified object with underlying data.  It appears that either could work
 * equally well, with no observable change to users.  There isn't a clear
 * advantage to either choice.  We choose to follow the behavior of the
 * pre-existing C++ behavior for consistency, but if it becomes apparent that
 * there would be some benefit to reversing this decision, it should be totally
 * within the realm of possibility.
 */
PyObject* PyUpb_CMessage_GetStub(PyUpb_CMessage* self,
                                 const upb_FieldDef* field) {
  PyObject* _self = (void*)self;
  if (!self->unset_subobj_map) {
    self->unset_subobj_map = PyUpb_WeakMap_New();
  }
  PyObject* subobj = PyUpb_WeakMap_Get(self->unset_subobj_map, field);

  if (subobj) return subobj;

  if (upb_FieldDef_IsMap(field)) {
    subobj = PyUpb_MapContainer_NewStub(_self, field, self->arena);
  } else if (upb_FieldDef_IsRepeated(field)) {
    subobj = PyUpb_RepeatedContainer_NewStub(_self, field, self->arena);
  } else {
    subobj = PyUpb_CMessage_NewStub(&self->ob_base, field, self->arena);
  }
  PyUpb_WeakMap_Add(self->unset_subobj_map, field, subobj);

  assert(!PyErr_Occurred());
  return subobj;
}

PyObject* PyUpb_CMessage_GetPresentWrapper(PyUpb_CMessage* self,
                                           const upb_FieldDef* field) {
  assert(!PyUpb_CMessage_IsStub(self));
  upb_MutableMessageValue mutval =
      upb_Message_Mutable(self->ptr.msg, field, PyUpb_Arena_Get(self->arena));
  if (upb_FieldDef_IsMap(field)) {
    return PyUpb_MapContainer_GetOrCreateWrapper(mutval.map, field,
                                                 self->arena);
  } else {
    return PyUpb_RepeatedContainer_GetOrCreateWrapper(mutval.array, field,
                                                      self->arena);
  }
}

PyObject* PyUpb_CMessage_GetScalarValue(PyUpb_CMessage* self,
                                        const upb_FieldDef* field) {
  upb_MessageValue val;
  if (PyUpb_CMessage_IsStub(self)) {
    // Unset message always returns default values.
    val = upb_FieldDef_Default(field);
  } else {
    val = upb_Message_Get(self->ptr.msg, field);
  }
  return PyUpb_UpbToPy(val, field, self->arena);
}

/*
 * PyUpb_CMessage_GetFieldValue()
 *
 * Implements the equivalent of getattr(msg, field), once `field` has
 * already been resolved to a `upb_FieldDef*`.
 *
 * This may involve constructing a wrapper object for the given field, or
 * returning one that was previously constructed.  If the field is not actually
 * set, the wrapper object will be an "unset" object that is not actually
 * connected to any C data.
 */
PyObject* PyUpb_CMessage_GetFieldValue(PyObject* _self,
                                       const upb_FieldDef* field) {
  PyUpb_CMessage* self = (void*)_self;
  assert(upb_FieldDef_ContainingType(field) == PyUpb_CMessage_GetMsgdef(_self));
  bool submsg = upb_FieldDef_IsSubMessage(field);
  bool seq = upb_FieldDef_IsRepeated(field);

  if ((PyUpb_CMessage_IsStub(self) && (submsg || seq)) ||
      (submsg && !seq && !upb_Message_Has(self->ptr.msg, field))) {
    return PyUpb_CMessage_GetStub(self, field);
  } else if (seq) {
    return PyUpb_CMessage_GetPresentWrapper(self, field);
  } else {
    return PyUpb_CMessage_GetScalarValue(self, field);
  }
}

int PyUpb_CMessage_SetFieldValue(PyObject* _self, const upb_FieldDef* field,
                                 PyObject* value, PyObject* exc) {
  PyUpb_CMessage* self = (void*)_self;
  assert(value);

  if (upb_FieldDef_IsSubMessage(field) || upb_FieldDef_IsRepeated(field)) {
    PyErr_Format(exc,
                 "Assignment not allowed to message, map, or repeated "
                 "field \"%s\" in protocol message object.",
                 upb_FieldDef_Name(field));
    return -1;
  }

  PyUpb_CMessage_EnsureReified(self);

  upb_MessageValue val;
  upb_Arena* arena = PyUpb_Arena_Get(self->arena);
  if (!PyUpb_PyToUpb(value, field, &val, arena)) {
    return -1;
  }

  upb_Message_Set(self->ptr.msg, field, val, arena);
  return 0;
}

int PyUpb_CMessage_GetVersion(PyObject* _self) {
  PyUpb_CMessage* self = (void*)_self;
  return self->version;
}

/*
 * PyUpb_CMessage_GetAttr()
 *
 * Implements:
 *   foo = msg.foo
 *
 * Attribute lookup must find both message fields and base class methods like
 * msg.SerializeToString().
 */
__attribute__((flatten)) static PyObject* PyUpb_CMessage_GetAttr(
    PyObject* _self, PyObject* attr) {
  PyUpb_CMessage* self = (void*)_self;

  // Lookup field by name.
  const upb_FieldDef* field;
  if (PyUpb_CMessage_LookupName(self, attr, &field, NULL, NULL)) {
    return PyUpb_CMessage_GetFieldValue(_self, field);
  }

  // Check base class attributes.
  assert(!PyErr_Occurred());
  PyObject* ret = PyObject_GenericGetAttr(_self, attr);
  if (ret) return ret;

  // Swallow AttributeError if it occurred and try again on the metaclass
  // to pick up class attributes.  But we have to special-case "Extensions"
  // which affirmatively returns AttributeError when a message is not
  // extendable.
  if (PyErr_ExceptionMatches(PyExc_AttributeError) &&
      strcmp(PyUpb_GetStrData(attr), "Extensions") != 0) {
    PyErr_Clear();
    return PyUpb_MessageMeta_GetAttr((PyObject*)Py_TYPE(_self), attr);
  }

  return NULL;
}

/*
 * PyUpb_CMessage_SetAttr()
 *
 * Implements:
 *   msg.foo = foo
 */
static int PyUpb_CMessage_SetAttr(PyObject* _self, PyObject* attr,
                                  PyObject* value) {
  PyUpb_CMessage* self = (void*)_self;
  const upb_FieldDef* field;
  if (!PyUpb_CMessage_LookupName(self, attr, &field, NULL,
                                 PyExc_AttributeError)) {
    return -1;
  }

  return PyUpb_CMessage_SetFieldValue(_self, field, value,
                                      PyExc_AttributeError);
}

static PyObject* PyUpb_CMessage_HasField(PyObject* _self, PyObject* arg) {
  PyUpb_CMessage* self = (void*)_self;
  const upb_FieldDef* field;
  const upb_OneofDef* oneof;

  if (!PyUpb_CMessage_LookupName(self, arg, &field, &oneof, PyExc_ValueError)) {
    return NULL;
  }

  if (field && !upb_FieldDef_HasPresence(field)) {
    PyErr_Format(PyExc_ValueError, "Field %s does not have presence.",
                 upb_FieldDef_FullName(field));
    return NULL;
  }

  if (PyUpb_CMessage_IsStub(self)) Py_RETURN_FALSE;

  return PyBool_FromLong(field ? upb_Message_Has(self->ptr.msg, field)
                               : upb_Message_WhichOneof(self->ptr.msg, oneof) !=
                                     NULL);
}

static PyObject* PyUpb_CMessage_FindInitializationErrors(PyObject* _self,
                                                         PyObject* arg);

static PyObject* PyUpb_CMessage_IsInitializedAppendErrors(PyObject* _self,
                                                          PyObject* errors) {
  PyObject* list = PyUpb_CMessage_FindInitializationErrors(_self, NULL);
  if (!list) return NULL;
  bool ok = PyList_Size(list) == 0;
  PyObject* ret = NULL;
  PyObject* extend_result = NULL;
  if (!ok) {
    extend_result = PyObject_CallMethod(errors, "extend", "O", list);
    if (!extend_result) goto done;
  }
  ret = PyBool_FromLong(ok);

done:
  Py_XDECREF(list);
  Py_XDECREF(extend_result);
  return ret;
}

static PyObject* PyUpb_CMessage_IsInitialized(PyObject* _self, PyObject* args) {
  PyObject* errors = NULL;
  if (!PyArg_ParseTuple(args, "|O", &errors)) {
    return NULL;
  }
  if (errors) {
    // We need to collect a list of unset required fields and append it to
    // `errors`.
    return PyUpb_CMessage_IsInitializedAppendErrors(_self, errors);
  } else {
    // We just need to return a boolean "true" or "false" for whether all
    // required fields are set.
<<<<<<< HEAD
    upb_msg* msg = PyUpb_CMessage_GetIfReified(_self);
    const upb_msgdef* m = PyUpb_CMessage_GetMsgdef(_self);
    const upb_symtab* symtab = upb_filedef_symtab(upb_msgdef_file(m));
=======
    const upb_MessageDef* m = PyUpb_CMessage_GetMsgdef(_self);
    const upb_DefPool* symtab = upb_FileDef_Pool(upb_MessageDef_File(m));
>>>>>>> 1c955f37
    bool initialized = !upb_util_HasUnsetRequired(msg, m, symtab, NULL);
    return PyBool_FromLong(initialized);
  }
}

static PyObject* PyUpb_CMessage_ListFieldsItemKey(PyObject* self,
                                                  PyObject* val) {
  assert(PyTuple_Check(val));
  PyObject* field = PyTuple_GetItem(val, 0);
  const upb_FieldDef* f = PyUpb_FieldDescriptor_GetDef(field);
  return PyLong_FromLong(upb_FieldDef_Number(f));
}

static bool PyUpb_CMessage_SortFieldList(PyObject* list) {
  PyUpb_ModuleState* state = PyUpb_ModuleState_Get();
  bool ok = false;
  PyObject* args = PyTuple_New(0);
  PyObject* kwargs = PyDict_New();
  PyObject* method = PyObject_GetAttrString(list, "sort");
  PyObject* call_result = NULL;
  if (!args || !kwargs || !method) goto err;
  if (PyDict_SetItemString(kwargs, "key", state->listfields_item_key) < 0) {
    goto err;
  }
  call_result = PyObject_Call(method, args, kwargs);
  if (!call_result) goto err;
  ok = true;

err:
  Py_XDECREF(method);
  Py_XDECREF(args);
  Py_XDECREF(kwargs);
  Py_XDECREF(call_result);
  return ok;
}

static PyObject* PyUpb_CMessage_ListFields(PyObject* _self, PyObject* arg) {
  PyObject* list = PyList_New(0);
  upb_msg* msg = PyUpb_CMessage_GetIfReified(_self);
  if (!msg) return list;

  size_t iter1 = kUpb_Message_Begin;
  const upb_MessageDef* m = PyUpb_CMessage_GetMsgdef(_self);
  const upb_DefPool* symtab = upb_FileDef_Pool(upb_MessageDef_File(m));
  const upb_FieldDef* f;
  PyObject* field_desc = NULL;
  PyObject* py_val = NULL;
  PyObject* tuple = NULL;
  upb_MessageValue val;
  uint32_t last_field = 0;
  bool in_order = true;
  while (upb_Message_Next(msg, m, symtab, &f, &val, &iter1)) {
    const uint32_t field_number = upb_FieldDef_Number(f);
    if (field_number < last_field) in_order = false;
    last_field = field_number;
    PyObject* field_desc = PyUpb_FieldDescriptor_Get(f);
    PyObject* py_val = PyUpb_CMessage_GetFieldValue(_self, f);
    if (!field_desc || !py_val) goto err;
    PyObject* tuple = Py_BuildValue("(NN)", field_desc, py_val);
    field_desc = NULL;
    py_val = NULL;
    if (!tuple) goto err;
    if (PyList_Append(list, tuple)) goto err;
    Py_DECREF(tuple);
    tuple = NULL;
  }

  // Users rely on fields being returned in field number order.
  if (!in_order && !PyUpb_CMessage_SortFieldList(list)) goto err;

  return list;

err:
  Py_XDECREF(field_desc);
  Py_XDECREF(py_val);
  Py_XDECREF(tuple);
  Py_DECREF(list);
  return NULL;
}

PyObject* PyUpb_CMessage_MergeFrom(PyObject* self, PyObject* arg) {
  if (self->ob_type != arg->ob_type) {
    PyErr_Format(PyExc_TypeError,
                 "Parameter to MergeFrom() must be instance of same class: "
                 "expected %S got %S.",
                 Py_TYPE(self), Py_TYPE(arg));
    return NULL;
  }
  // OPT: exit if src is empty.
  PyObject* subargs = PyTuple_New(0);
  PyObject* serialized = PyUpb_CMessage_SerializeToString(arg, subargs, NULL);
  Py_DECREF(subargs);
  if (!serialized) return NULL;
  PyObject* ret = PyUpb_CMessage_MergeFromString(self, serialized);
  Py_DECREF(serialized);
  Py_DECREF(ret);
  Py_RETURN_NONE;
}

static PyObject* PyUpb_CMessage_SetInParent(PyObject* _self, PyObject* arg) {
  PyUpb_CMessage* self = (void*)_self;
  PyUpb_CMessage_EnsureReified(self);
  Py_RETURN_NONE;
}

static PyObject* PyUpb_CMessage_UnknownFields(PyObject* _self, PyObject* arg) {
  // TODO(haberman): re-enable when unknown fields are added.
  // return PyUpb_UnknownFields_New(_self);
  PyErr_SetString(PyExc_NotImplementedError, "unknown field accessor");
  return NULL;
}

PyObject* PyUpb_CMessage_MergeFromString(PyObject* _self, PyObject* arg) {
  PyUpb_CMessage* self = (void*)_self;
  char* buf;
  Py_ssize_t size;
  PyObject* bytes = NULL;

  if (PyMemoryView_Check(arg)) {
    bytes = PyBytes_FromObject(arg);
    // Cannot fail when passed something of the correct type.
    int err = PyBytes_AsStringAndSize(bytes, &buf, &size);
    (void)err;
    assert(err >= 0);
  } else if (PyBytes_AsStringAndSize(arg, &buf, &size) < 0) {
    return NULL;
  }

  PyUpb_CMessage_EnsureReified(self);
  const upb_MessageDef* msgdef = _PyUpb_CMessage_GetMsgdef(self);
  const upb_FileDef* file = upb_MessageDef_File(msgdef);
  const upb_extreg* extreg =
      upb_DefPool_ExtensionRegistry(upb_FileDef_Pool(file));
  const upb_MiniTable* layout = upb_MessageDef_MiniTable(msgdef);
  upb_Arena* arena = PyUpb_Arena_Get(self->arena);
  PyUpb_ModuleState* state = PyUpb_ModuleState_Get();
  int options =
      UPB_DECODE_MAXDEPTH(state->allow_oversize_protos ? UINT32_MAX : 100);
  upb_DecodeStatus status =
      _upb_decode(buf, size, self->ptr.msg, layout, extreg, options, arena);
  Py_XDECREF(bytes);
  if (status != kUpb_DecodeStatus_Ok) {
    PyErr_Format(state->decode_error_class, "Error parsing message");
    return NULL;
  }
  PyUpb_CMessage_SyncSubobjs(self);
  return PyLong_FromSsize_t(size);
}

static PyObject* PyUpb_CMessage_Clear(PyUpb_CMessage* self, PyObject* args);

static PyObject* PyUpb_CMessage_ParseFromString(PyObject* self, PyObject* arg) {
  PyObject* tmp = PyUpb_CMessage_Clear((PyUpb_CMessage*)self, NULL);
  Py_DECREF(tmp);
  return PyUpb_CMessage_MergeFromString(self, arg);
}

static PyObject* PyUpb_CMessage_ByteSize(PyObject* self, PyObject* args) {
  // TODO(https://github.com/protocolbuffers/upb/issues/462): At the moment upb
  // does not have a "byte size" function, so we just serialize to string and
  // get the size of the string.
  PyObject* subargs = PyTuple_New(0);
  PyObject* serialized = PyUpb_CMessage_SerializeToString(self, subargs, NULL);
  Py_DECREF(subargs);
  if (!serialized) return NULL;
  size_t size = PyBytes_Size(serialized);
  Py_DECREF(serialized);
  return PyLong_FromSize_t(size);
}

static PyObject* PyUpb_CMessage_Clear(PyUpb_CMessage* self, PyObject* args) {
  PyUpb_CMessage_EnsureReified(self);
  const upb_MessageDef* msgdef = _PyUpb_CMessage_GetMsgdef(self);
  PyUpb_WeakMap* subobj_map = self->unset_subobj_map;

  if (subobj_map) {
    upb_msg* msg = PyUpb_CMessage_GetMsg(self);
    intptr_t iter = PYUPB_WEAKMAP_BEGIN;
    const void* key;
    PyObject* obj;

    while (PyUpb_WeakMap_Next(subobj_map, &key, &obj, &iter)) {
      const upb_FieldDef* f = key;
      PyUpb_WeakMap_DeleteIter(subobj_map, &iter);
      if (upb_FieldDef_IsMap(f)) {
        assert(upb_Message_Get(msg, f).map_val == NULL);
        PyUpb_MapContainer_Reify(obj, NULL);
      } else if (upb_FieldDef_IsRepeated(f)) {
        assert(upb_Message_Get(msg, f).array_val == NULL);
        PyUpb_RepeatedContainer_Reify(obj, NULL);
      } else {
        assert(!upb_Message_Has(msg, f));
        PyUpb_CMessage* sub = (void*)obj;
        assert(self == sub->ptr.parent);
        PyUpb_CMessage_Reify(sub, f, NULL);
      }
    }
  }

  upb_Message_Clear(self->ptr.msg, msgdef);
  Py_RETURN_NONE;
}

void PyUpb_CMessage_DoClearField(PyObject* _self, const upb_FieldDef* f) {
  PyUpb_CMessage* self = (void*)_self;
  PyUpb_CMessage_EnsureReified((PyUpb_CMessage*)self);

  // We must ensure that any stub object is reified so its parent no longer
  // points to us.
  PyObject* sub = self->unset_subobj_map
                      ? PyUpb_WeakMap_Get(self->unset_subobj_map, f)
                      : NULL;

  if (upb_FieldDef_IsMap(f)) {
    // For maps we additionally have to invalidate any iterators.  So we need
    // to get an object even if it's reified.
    if (!sub) {
      sub = PyUpb_CMessage_GetFieldValue(_self, f);
    }
    PyUpb_MapContainer_EnsureReified(sub);
    PyUpb_MapContainer_Invalidate(sub);
  } else if (upb_FieldDef_IsRepeated(f)) {
    if (sub) {
      PyUpb_RepeatedContainer_EnsureReified(sub);
    }
  } else if (upb_FieldDef_IsSubMessage(f)) {
    if (sub) {
      PyUpb_CMessage_EnsureReified((PyUpb_CMessage*)sub);
    }
  }

  Py_XDECREF(sub);
  upb_Message_ClearField(self->ptr.msg, f);
}

static PyObject* PyUpb_CMessage_ClearExtension(PyObject* _self, PyObject* arg) {
  PyUpb_CMessage* self = (void*)_self;
  PyUpb_CMessage_EnsureReified(self);
  const upb_FieldDef* f = PyUpb_CMessage_GetExtensionDef(_self, arg);
  if (!f) return NULL;
  PyUpb_CMessage_DoClearField(_self, f);
  Py_RETURN_NONE;
}

static PyObject* PyUpb_CMessage_ClearField(PyObject* _self, PyObject* arg) {
  PyUpb_CMessage* self = (void*)_self;

  // We always need EnsureReified() here (even for an unset message) to
  // preserve behavior like:
  //   msg = FooMessage()
  //   msg.foo.Clear()
  //   assert msg.HasField("foo")
  PyUpb_CMessage_EnsureReified(self);

  const upb_FieldDef* f;
  const upb_OneofDef* o;
  if (!PyUpb_CMessage_LookupName(self, arg, &f, &o, PyExc_ValueError)) {
    return NULL;
  }

  if (o) f = upb_Message_WhichOneof(self->ptr.msg, o);
  PyUpb_CMessage_DoClearField(_self, f);
  Py_RETURN_NONE;
}

static PyObject* PyUpb_CMessage_DiscardUnknownFields(PyUpb_CMessage* self,
                                                     PyObject* arg) {
  PyUpb_CMessage_EnsureReified(self);
  const upb_MessageDef* msgdef = _PyUpb_CMessage_GetMsgdef(self);
  upb_Message_DiscardUnknown(self->ptr.msg, msgdef, 64);
  Py_RETURN_NONE;
}

static PyObject* PyUpb_CMessage_FindInitializationErrors(PyObject* _self,
                                                         PyObject* arg) {
  PyUpb_CMessage* self = (void*)_self;
  upb_msg* msg = PyUpb_CMessage_GetIfReified(_self);
  const upb_MessageDef* msgdef = _PyUpb_CMessage_GetMsgdef(self);
  const upb_DefPool* ext_pool = upb_FileDef_Pool(upb_MessageDef_File(msgdef));
  upb_FieldPathEntry* fields;
  PyObject* ret = PyList_New(0);
  if (upb_util_HasUnsetRequired(msg, msgdef, ext_pool, &fields)) {
    char* buf = NULL;
    size_t size = 0;
    assert(fields->field);
    while (fields->field) {
      upb_FieldPathEntry* field = fields;
      size_t need = upb_FieldPath_ToText(&fields, buf, size);
      if (need >= size) {
        fields = field;
        size = size ? size * 2 : 16;
        while (size <= need) size *= 2;
        buf = realloc(buf, size);
        need = upb_FieldPath_ToText(&fields, buf, size);
        assert(size > need);
      }
      PyObject* str = PyUnicode_FromString(buf);
      PyList_Append(ret, str);
      Py_DECREF(str);
    }
    free(buf);
  }
  return ret;
}

static PyObject* PyUpb_CMessage_FromString(PyObject* cls,
                                           PyObject* serialized) {
  PyObject* ret = NULL;
  PyObject* length = NULL;

  ret = PyObject_CallObject(cls, NULL);
  if (ret == NULL) goto err;
  length = PyUpb_CMessage_MergeFromString(ret, serialized);
  if (length == NULL) goto err;

done:
  Py_XDECREF(length);
  return ret;

err:
  Py_XDECREF(ret);
  ret = NULL;
  goto done;
}

const upb_FieldDef* PyUpb_CMessage_GetExtensionDef(PyObject* _self,
                                                   PyObject* key) {
  const upb_FieldDef* f = PyUpb_FieldDescriptor_GetDef(key);
  if (!f) {
    PyErr_Clear();
    PyErr_Format(PyExc_KeyError, "Object %R is not a field descriptor\n", key);
    return NULL;
  }
  if (!upb_FieldDef_IsExtension(f)) {
    PyErr_Format(PyExc_KeyError, "Field %s is not an extension\n",
                 upb_FieldDef_FullName(f));
    return NULL;
  }
  const upb_MessageDef* msgdef = PyUpb_CMessage_GetMsgdef(_self);
  if (upb_FieldDef_ContainingType(f) != msgdef) {
    PyErr_Format(PyExc_KeyError, "Extension doesn't match (%s vs %s)",
                 upb_MessageDef_FullName(msgdef), upb_FieldDef_FullName(f));
    return NULL;
  }
  return f;
}

static PyObject* PyUpb_CMessage_HasExtension(PyObject* _self,
                                             PyObject* ext_desc) {
  upb_msg* msg = PyUpb_CMessage_GetIfReified(_self);
  const upb_FieldDef* f = PyUpb_CMessage_GetExtensionDef(_self, ext_desc);
  if (!f) return NULL;
  if (upb_FieldDef_IsRepeated(f)) {
    PyErr_SetString(PyExc_KeyError,
                    "Field is repeated. A singular method is required.");
    return NULL;
  }
  if (!msg) Py_RETURN_FALSE;
  return PyBool_FromLong(upb_Message_Has(msg, f));
}

void PyUpb_CMessage_ReportInitializationErrors(const upb_MessageDef* msgdef,
                                               PyObject* errors,
                                               PyObject* exc) {
  PyObject* comma = PyUnicode_FromString(",");
  PyObject* missing_fields = NULL;
  if (!comma) goto done;
  missing_fields = PyUnicode_Join(comma, errors);
  if (!missing_fields) goto done;
  PyErr_Format(exc, "Message %s is missing required fields: %U",
               upb_MessageDef_FullName(msgdef), missing_fields);
done:
  Py_XDECREF(comma);
  Py_XDECREF(missing_fields);
  Py_DECREF(errors);
}

PyObject* PyUpb_CMessage_SerializeInternal(PyObject* _self, PyObject* args,
                                           PyObject* kwargs,
                                           bool check_required) {
  PyUpb_CMessage* self = (void*)_self;
  if (!PyUpb_CMessage_Check((PyObject*)self)) return NULL;
  static const char* kwlist[] = {"deterministic", NULL};
  int deterministic = 0;
  if (!PyArg_ParseTupleAndKeywords(args, kwargs, "|p", (char**)(kwlist),
                                   &deterministic)) {
    return NULL;
  }

  const upb_MessageDef* msgdef = _PyUpb_CMessage_GetMsgdef(self);
  if (PyUpb_CMessage_IsStub(self)) {
    // Nothing to serialize, but we do have to check whether the message is
    // initialized.
    PyUpb_ModuleState* state = PyUpb_ModuleState_Get();
    PyObject* errors = PyUpb_CMessage_FindInitializationErrors(_self, NULL);
    if (!errors) return NULL;
    if (PyList_Size(errors) == 0) {
      Py_DECREF(errors);
      return PyBytes_FromStringAndSize(NULL, 0);
    }
    PyUpb_CMessage_ReportInitializationErrors(msgdef, errors,
                                              state->encode_error_class);
    return NULL;
  }

  upb_Arena* arena = upb_Arena_New();
  const upb_MiniTable* layout = upb_MessageDef_MiniTable(msgdef);
  size_t size = 0;
  // Python does not currently have any effective limit on serialization depth.
  int options = UPB_ENCODE_MAXDEPTH(UINT32_MAX);
  if (check_required) options |= kUpb_Encode_CheckRequired;
  if (deterministic) options |= kUpb_Encode_Deterministic;
  char* pb = upb_EncodeEx(self->ptr.msg, layout, options, arena, &size);
  PyObject* ret = NULL;

  if (!pb) {
    PyUpb_ModuleState* state = PyUpb_ModuleState_Get();
    PyObject* errors = PyUpb_CMessage_FindInitializationErrors(_self, NULL);
    if (PyList_Size(errors) != 0) {
      PyUpb_CMessage_ReportInitializationErrors(msgdef, errors,
                                                state->encode_error_class);
    } else {
      PyErr_Format(state->encode_error_class, "Failed to serialize proto");
    }
    goto done;
  }

  ret = PyBytes_FromStringAndSize(pb, size);

done:
  upb_Arena_Free(arena);
  return ret;
}

PyObject* PyUpb_CMessage_SerializeToString(PyObject* _self, PyObject* args,
                                           PyObject* kwargs) {
  return PyUpb_CMessage_SerializeInternal(_self, args, kwargs, true);
}

PyObject* PyUpb_CMessage_SerializePartialToString(PyObject* _self,
                                                  PyObject* args,
                                                  PyObject* kwargs) {
  return PyUpb_CMessage_SerializeInternal(_self, args, kwargs, false);
}

static PyObject* PyUpb_CMessage_WhichOneof(PyObject* _self, PyObject* name) {
  PyUpb_CMessage* self = (void*)_self;
  const upb_OneofDef* o;
  if (!PyUpb_CMessage_LookupName(self, name, NULL, &o, PyExc_ValueError)) {
    return NULL;
  }
  upb_msg* msg = PyUpb_CMessage_GetIfReified(_self);
  if (!msg) Py_RETURN_NONE;
  const upb_FieldDef* f = upb_Message_WhichOneof(msg, o);
  if (!f) Py_RETURN_NONE;
  return PyUnicode_FromString(upb_FieldDef_Name(f));
}

void PyUpb_CMessage_ClearExtensionDict(PyObject* _self) {
  PyUpb_CMessage* self = (void*)_self;
  assert(self->ext_dict);
  self->ext_dict = NULL;
}

static PyObject* PyUpb_CMessage_GetExtensionDict(PyObject* _self,
                                                 void* closure) {
  PyUpb_CMessage* self = (void*)_self;
  if (self->ext_dict) {
    return self->ext_dict;
  }

  const upb_MessageDef* m = _PyUpb_CMessage_GetMsgdef(self);
  if (upb_MessageDef_ExtensionRangeCount(m) == 0) {
    PyErr_SetNone(PyExc_AttributeError);
    return NULL;
  }

  self->ext_dict = PyUpb_ExtensionDict_New(_self);
  return self->ext_dict;
}

static PyGetSetDef PyUpb_CMessage_Getters[] = {
    {"Extensions", PyUpb_CMessage_GetExtensionDict, NULL, "Extension dict"},
    {NULL}};

static PyMethodDef PyUpb_CMessage_Methods[] = {
    // TODO(https://github.com/protocolbuffers/upb/issues/459)
    //{ "__deepcopy__", (PyCFunction)DeepCopy, METH_VARARGS,
    //  "Makes a deep copy of the class." },
    //{ "__unicode__", (PyCFunction)ToUnicode, METH_NOARGS,
    //  "Outputs a unicode representation of the message." },
    {"ByteSize", (PyCFunction)PyUpb_CMessage_ByteSize, METH_NOARGS,
     "Returns the size of the message in bytes."},
    {"Clear", (PyCFunction)PyUpb_CMessage_Clear, METH_NOARGS,
     "Clears the message."},
    {"ClearExtension", PyUpb_CMessage_ClearExtension, METH_O,
     "Clears a message field."},
    {"ClearField", PyUpb_CMessage_ClearField, METH_O,
     "Clears a message field."},
    // TODO(https://github.com/protocolbuffers/upb/issues/459)
    //{ "CopyFrom", (PyCFunction)CopyFrom, METH_O,
    //  "Copies a protocol message into the current message." },
    {"DiscardUnknownFields", (PyCFunction)PyUpb_CMessage_DiscardUnknownFields,
     METH_NOARGS, "Discards the unknown fields."},
    {"FindInitializationErrors", PyUpb_CMessage_FindInitializationErrors,
     METH_NOARGS, "Finds unset required fields."},
    {"FromString", PyUpb_CMessage_FromString, METH_O | METH_CLASS,
     "Creates new method instance from given serialized data."},
    {"HasExtension", PyUpb_CMessage_HasExtension, METH_O,
     "Checks if a message field is set."},
    {"HasField", PyUpb_CMessage_HasField, METH_O,
     "Checks if a message field is set."},
    {"IsInitialized", PyUpb_CMessage_IsInitialized, METH_VARARGS,
     "Checks if all required fields of a protocol message are set."},
    {"ListFields", PyUpb_CMessage_ListFields, METH_NOARGS,
     "Lists all set fields of a message."},
    {"MergeFrom", PyUpb_CMessage_MergeFrom, METH_O,
     "Merges a protocol message into the current message."},
    {"MergeFromString", PyUpb_CMessage_MergeFromString, METH_O,
     "Merges a serialized message into the current message."},
    {"ParseFromString", PyUpb_CMessage_ParseFromString, METH_O,
     "Parses a serialized message into the current message."},
    // TODO(https://github.com/protocolbuffers/upb/issues/459)
    //{ "RegisterExtension", (PyCFunction)RegisterExtension, METH_O |
    // METH_CLASS,
    //  "Registers an extension with the current message." },
    {"SerializePartialToString",
     (PyCFunction)PyUpb_CMessage_SerializePartialToString,
     METH_VARARGS | METH_KEYWORDS,
     "Serializes the message to a string, even if it isn't initialized."},
    {"SerializeToString", (PyCFunction)PyUpb_CMessage_SerializeToString,
     METH_VARARGS | METH_KEYWORDS,
     "Serializes the message to a string, only for initialized messages."},
    {"SetInParent", (PyCFunction)PyUpb_CMessage_SetInParent, METH_NOARGS,
     "Sets the has bit of the given field in its parent message."},
    {"UnknownFields", (PyCFunction)PyUpb_CMessage_UnknownFields, METH_NOARGS,
     "Parse unknown field set"},
    {"WhichOneof", PyUpb_CMessage_WhichOneof, METH_O,
     "Returns the name of the field set inside a oneof, "
     "or None if no field is set."},
    {"_ListFieldsItemKey", PyUpb_CMessage_ListFieldsItemKey,
     METH_O | METH_STATIC,
     "Compares ListFields() list entries by field number"},
    {NULL, NULL}};

static PyType_Slot PyUpb_CMessage_Slots[] = {
    {Py_tp_dealloc, PyUpb_CMessage_Dealloc},
    {Py_tp_doc, "A ProtocolMessage"},
    {Py_tp_getattro, PyUpb_CMessage_GetAttr},
    {Py_tp_getset, PyUpb_CMessage_Getters},
    {Py_tp_hash, PyObject_HashNotImplemented},
    {Py_tp_methods, PyUpb_CMessage_Methods},
    {Py_tp_new, PyUpb_CMessage_New},
    {Py_tp_str, PyUpb_CMessage_ToString},
    {Py_tp_repr, PyUpb_CMessage_ToString},
    {Py_tp_richcompare, PyUpb_CMessage_RichCompare},
    {Py_tp_setattro, PyUpb_CMessage_SetAttr},
    {Py_tp_init, PyUpb_CMessage_Init},
    {0, NULL}};

PyType_Spec PyUpb_CMessage_Spec = {
    PYUPB_MODULE_NAME ".CMessage",             // tp_name
    sizeof(PyUpb_CMessage),                    // tp_basicsize
    0,                                         // tp_itemsize
    Py_TPFLAGS_DEFAULT | Py_TPFLAGS_BASETYPE,  // tp_flags
    PyUpb_CMessage_Slots,
};

// -----------------------------------------------------------------------------
// MessageMeta
// -----------------------------------------------------------------------------

// MessageMeta is the metaclass for message objects.  The generated code uses it
// to construct message classes, ie.
//
// FooMessage = _message.MessageMeta('FooMessage', (_message.Message), {...})
//
// (This is not quite true: at the moment the Python library subclasses
// MessageMeta, and uses that subclass as the metaclass.  There is a TODO below
// to simplify this, so that the illustration above is indeed accurate).

typedef struct {
  const upb_MiniTable* layout;
  PyObject* py_message_descriptor;
} PyUpb_MessageMeta;

// The PyUpb_MessageMeta struct is trailing data tacked onto the end of
// MessageMeta instances.  This means that we get our instances of this struct
// by adding the appropriate number of bytes.
static PyUpb_MessageMeta* PyUpb_GetMessageMeta(PyObject* cls) {
#ifndef NDEBUG
  PyUpb_ModuleState* state = PyUpb_ModuleState_MaybeGet();
  assert(!state || cls->ob_type == state->message_meta_type);
#endif
  return (PyUpb_MessageMeta*)((char*)cls + cpython_bits.type_basicsize);
}

static const upb_MessageDef* PyUpb_MessageMeta_GetMsgdef(PyObject* cls) {
  PyUpb_MessageMeta* self = PyUpb_GetMessageMeta(cls);
  return PyUpb_Descriptor_GetDef(self->py_message_descriptor);
}

PyObject* PyUpb_MessageMeta_DoCreateClass(PyObject* py_descriptor,
                                          const char* name, PyObject* dict) {
  PyUpb_ModuleState* state = PyUpb_ModuleState_Get();
  PyTypeObject* descriptor_type = state->descriptor_types[kPyUpb_Descriptor];
  if (!PyObject_TypeCheck(py_descriptor, descriptor_type)) {
    return PyErr_Format(PyExc_TypeError, "Expected a message Descriptor");
  }

  const upb_MessageDef* msgdef = PyUpb_Descriptor_GetDef(py_descriptor);
  assert(msgdef);
  assert(!PyUpb_ObjCache_Get(upb_MessageDef_MiniTable(msgdef)));

  PyObject* slots = PyTuple_New(0);
  if (!slots) return NULL;
  int status = PyDict_SetItemString(dict, "__slots__", slots);
  Py_DECREF(slots);
  if (status < 0) return NULL;

  // Bases are either:
  //    (CMessage, Message)            # for regular messages
  //    (CMessage, Message, WktBase)   # For well-known types
  PyObject* wkt_bases = PyUpb_GetWktBases(state);
  PyObject* wkt_base =
      PyDict_GetItemString(wkt_bases, upb_MessageDef_FullName(msgdef));
  PyObject* args;
  if (wkt_base == NULL) {
    args = Py_BuildValue("s(OO)O", name, state->cmessage_type,
                         state->message_class, dict);
  } else {
    args = Py_BuildValue("s(OOO)O", name, state->cmessage_type,
                         state->message_class, wkt_base, dict);
  }

  PyObject* ret = cpython_bits.type_new(state->message_meta_type, args, NULL);
  Py_DECREF(args);
  if (!ret) return NULL;

  PyUpb_MessageMeta* meta = PyUpb_GetMessageMeta(ret);
  meta->py_message_descriptor = py_descriptor;
  meta->layout = upb_MessageDef_MiniTable(msgdef);
  Py_INCREF(meta->py_message_descriptor);

<<<<<<< HEAD
  PyUpb_ObjCache_Add(meta->layout, ret);
=======
  PyUpb_ObjCache_Add(upb_MessageDef_MiniTable(msgdef), ret);
>>>>>>> 1c955f37

  return ret;
}

static PyObject* PyUpb_MessageMeta_New(PyTypeObject* type, PyObject* args,
                                       PyObject* kwargs) {
  PyUpb_ModuleState* state = PyUpb_ModuleState_Get();
  static const char* kwlist[] = {"name", "bases", "dict", 0};
  PyObject *bases, *dict;
  const char* name;

  // Check arguments: (name, bases, dict)
  if (!PyArg_ParseTupleAndKeywords(args, kwargs, "sO!O!:type", (char**)kwlist,
                                   &name, &PyTuple_Type, &bases, &PyDict_Type,
                                   &dict)) {
    return NULL;
  }

  // Check bases: only (), or (message.Message,) are allowed
  Py_ssize_t size = PyTuple_Size(bases);
  if (!(size == 0 ||
        (size == 1 && PyTuple_GetItem(bases, 0) == state->message_class))) {
    PyErr_Format(PyExc_TypeError,
                 "A Message class can only inherit from Message, not %S",
                 bases);
    return NULL;
  }

  // Check dict['DESCRIPTOR']
  PyObject* py_descriptor = PyDict_GetItemString(dict, "DESCRIPTOR");
  if (py_descriptor == NULL) {
    PyErr_SetString(PyExc_TypeError, "Message class has no DESCRIPTOR");
    return NULL;
  }

  const upb_MessageDef* m = PyUpb_Descriptor_GetDef(py_descriptor);
  PyObject* ret = PyUpb_ObjCache_Get(upb_MessageDef_MiniTable(m));
  if (ret) return ret;
  return PyUpb_MessageMeta_DoCreateClass(py_descriptor, name, dict);
}

static void PyUpb_MessageMeta_Dealloc(PyObject* self) {
  PyUpb_MessageMeta* meta = PyUpb_GetMessageMeta(self);
  PyUpb_ObjCache_Delete(meta->layout);
  Py_DECREF(meta->py_message_descriptor);
  PyTypeObject* tp = Py_TYPE(self);
  cpython_bits.type_dealloc(self);
  Py_DECREF(tp);
}

void PyUpb_MessageMeta_AddFieldNumber(PyObject* self, const upb_FieldDef* f) {
  PyObject* name =
      PyUnicode_FromFormat("%s_FIELD_NUMBER", upb_FieldDef_Name(f));
  PyObject* upper = PyObject_CallMethod(name, "upper", "");
  PyObject_SetAttr(self, upper, PyLong_FromLong(upb_FieldDef_Number(f)));
  Py_DECREF(name);
  Py_DECREF(upper);
}

static PyObject* PyUpb_MessageMeta_GetDynamicAttr(PyObject* self,
                                                  PyObject* name) {
  const char* name_buf = PyUpb_GetStrData(name);
  const upb_MessageDef* msgdef = PyUpb_MessageMeta_GetMsgdef(self);
  const upb_FileDef* filedef = upb_MessageDef_File(msgdef);
  const upb_DefPool* symtab = upb_FileDef_Pool(filedef);

  PyObject* py_key =
      PyBytes_FromFormat("%s.%s", upb_MessageDef_FullName(msgdef), name_buf);
  const char* key = PyUpb_GetStrData(py_key);
  PyObject* ret = NULL;
  const upb_MessageDef* nested = upb_DefPool_FindMessageByName(symtab, key);
  const upb_EnumDef* enumdef;
  const upb_EnumValueDef* enumval;
  const upb_FieldDef* ext;

  if (nested) {
    ret = PyUpb_Descriptor_GetClass(nested);
  } else if ((enumdef = upb_DefPool_FindEnumByName(symtab, key))) {
    PyUpb_ModuleState* state = PyUpb_ModuleState_Get();
    PyObject* klass = state->enum_type_wrapper_class;
    ret = PyUpb_EnumDescriptor_Get(enumdef);
    ret = PyObject_CallFunctionObjArgs(klass, ret, NULL);
  } else if ((enumval = upb_DefPool_FindEnumByNameval(symtab, key))) {
    ret = PyLong_FromLong(upb_EnumValueDef_Number(enumval));
  } else if ((ext = upb_DefPool_FindExtensionByName(symtab, key))) {
    ret = PyUpb_FieldDescriptor_Get(ext);
  }

  Py_DECREF(py_key);

  const char* suffix = "_FIELD_NUMBER";
  size_t n = strlen(name_buf);
  size_t suffix_n = strlen(suffix);
  if (n > suffix_n && memcmp(suffix, name_buf + n - suffix_n, suffix_n) == 0) {
    // We can't look up field names dynamically, because the <NAME>_FIELD_NUMBER
    // naming scheme upper-cases the field name and is therefore non-reversible.
    // So we just add all field numbers.
    int n = upb_MessageDef_FieldCount(msgdef);
    for (int i = 0; i < n; i++) {
      PyUpb_MessageMeta_AddFieldNumber(self, upb_MessageDef_Field(msgdef, i));
    }
    n = upb_MessageDef_NestedExtensionCount(msgdef);
    for (int i = 0; i < n; i++) {
      PyUpb_MessageMeta_AddFieldNumber(
          self, upb_MessageDef_NestedExtension(msgdef, i));
    }
    ret = PyObject_GenericGetAttr(self, name);
  }

  return ret;
}

static PyObject* PyUpb_MessageMeta_GetAttr(PyObject* self, PyObject* name) {
  // We want to first delegate to the type's tp_dict to retrieve any attributes
  // that were previously calculated and cached in the type's dict.
  PyObject* ret = cpython_bits.type_getattro(self, name);
  if (ret) return ret;

  // We did not find a cached attribute. Try to calculate the attribute
  // dynamically, using the descriptor as an argument.
  PyErr_Clear();
  ret = PyUpb_MessageMeta_GetDynamicAttr(self, name);

  if (ret) {
    PyObject_SetAttr(self, name, ret);
    PyErr_Clear();
    return ret;
  }

  PyErr_SetObject(PyExc_AttributeError, name);
  return NULL;
}

static PyType_Slot PyUpb_MessageMeta_Slots[] = {
    {Py_tp_new, PyUpb_MessageMeta_New},
    {Py_tp_dealloc, PyUpb_MessageMeta_Dealloc},
    {Py_tp_getattro, PyUpb_MessageMeta_GetAttr},
    {0, NULL}};

static PyType_Spec PyUpb_MessageMeta_Spec = {
    PYUPB_MODULE_NAME ".MessageMeta",  // tp_name
    0,  // To be filled in by size of base     // tp_basicsize
    0,  // tp_itemsize
    // TODO(haberman): remove BASETYPE, Python should just use MessageMeta
    // directly instead of subclassing it.
    Py_TPFLAGS_DEFAULT | Py_TPFLAGS_BASETYPE,  // tp_flags
    PyUpb_MessageMeta_Slots,
};

static PyObject* PyUpb_MessageMeta_CreateType(void) {
  PyObject* bases = Py_BuildValue("(O)", &PyType_Type);
  if (!bases) return NULL;
  PyUpb_MessageMeta_Spec.basicsize =
      cpython_bits.type_basicsize + sizeof(PyUpb_MessageMeta);
  PyObject* type = PyType_FromSpecWithBases(&PyUpb_MessageMeta_Spec, bases);
  Py_DECREF(bases);
  return type;
}

bool PyUpb_InitMessage(PyObject* m) {
  if (!PyUpb_CPythonBits_Init(&cpython_bits)) return false;
  PyObject* message_meta_type = PyUpb_MessageMeta_CreateType();

  PyUpb_ModuleState* state = PyUpb_ModuleState_GetFromModule(m);
  state->cmessage_type = PyUpb_AddClass(m, &PyUpb_CMessage_Spec);
  state->message_meta_type = (PyTypeObject*)message_meta_type;

  if (!state->cmessage_type || !state->message_meta_type) return false;
  if (PyModule_AddObject(m, "MessageMeta", message_meta_type)) return false;
  state->listfields_item_key = PyObject_GetAttrString(
      (PyObject*)state->cmessage_type, "_ListFieldsItemKey");

  PyObject* mod = PyImport_ImportModule("google.protobuf.message");
  if (mod == NULL) return false;

  state->encode_error_class = PyObject_GetAttrString(mod, "EncodeError");
  state->decode_error_class = PyObject_GetAttrString(mod, "DecodeError");
  state->message_class = PyObject_GetAttrString(mod, "Message");
  Py_DECREF(mod);

  PyObject* enum_type_wrapper =
      PyImport_ImportModule("google.protobuf.internal.enum_type_wrapper");
  if (enum_type_wrapper == NULL) return false;

  state->enum_type_wrapper_class =
      PyObject_GetAttrString(enum_type_wrapper, "EnumTypeWrapper");
  Py_DECREF(enum_type_wrapper);

  if (!state->encode_error_class || !state->decode_error_class ||
      !state->message_class || !state->listfields_item_key ||
      !state->enum_type_wrapper_class) {
    return false;
  }

  return true;
}<|MERGE_RESOLUTION|>--- conflicted
+++ resolved
@@ -279,18 +279,13 @@
   } else if (PyBytes_Check(py_name)) {
     PyBytes_AsStringAndSize(py_name, (char**)&name, &size);
   }
-<<<<<<< HEAD
   if (!name) {
     PyErr_Format(exc_type,
                  "Expected a field name, but got non-string argument %S.",
                  py_name);
     return false;
   }
-  const upb_msgdef* msgdef = _PyUpb_CMessage_GetMsgdef(self);
-=======
-  if (!name) return NULL;
   const upb_MessageDef* msgdef = _PyUpb_CMessage_GetMsgdef(self);
->>>>>>> 1c955f37
 
   if (!upb_MessageDef_FindByNameWithSize(msgdef, name, size, f, o)) {
     if (exc_type) {
@@ -1011,14 +1006,9 @@
   } else {
     // We just need to return a boolean "true" or "false" for whether all
     // required fields are set.
-<<<<<<< HEAD
     upb_msg* msg = PyUpb_CMessage_GetIfReified(_self);
-    const upb_msgdef* m = PyUpb_CMessage_GetMsgdef(_self);
-    const upb_symtab* symtab = upb_filedef_symtab(upb_msgdef_file(m));
-=======
     const upb_MessageDef* m = PyUpb_CMessage_GetMsgdef(_self);
     const upb_DefPool* symtab = upb_FileDef_Pool(upb_MessageDef_File(m));
->>>>>>> 1c955f37
     bool initialized = !upb_util_HasUnsetRequired(msg, m, symtab, NULL);
     return PyBool_FromLong(initialized);
   }
@@ -1663,11 +1653,7 @@
   meta->layout = upb_MessageDef_MiniTable(msgdef);
   Py_INCREF(meta->py_message_descriptor);
 
-<<<<<<< HEAD
   PyUpb_ObjCache_Add(meta->layout, ret);
-=======
-  PyUpb_ObjCache_Add(upb_MessageDef_MiniTable(msgdef), ret);
->>>>>>> 1c955f37
 
   return ret;
 }
